--- conflicted
+++ resolved
@@ -143,7 +143,7 @@
 > CREATE EXTENSION hstore;
 ```
 If you\'re using Homebrew on MacOS, you might need this:
-<<<<<<< HEAD
+
 ```bash
 # Install postgis and geos
 brew install postgis
@@ -154,17 +154,7 @@
 createuser -s postgresql
 brew services restart postgresql
 ```
-=======
 
-    # install postgis and geos
-    > brew install postgis
-    > brew install geos
-
-    # set up postgresql user
-    > createuser -s postgresql
-    > brew services restart postgresql
-
->>>>>>> 5a75ad30
 You can also run the tests on multiple environments using *tox*.
 
 ## 3rd Party Stuff
