import datetime
import os.path as op

from flask import Flask
from flask_admin import Admin
from flask_admin.contrib.fileadmin import FileAdmin
from flask_admin.contrib.sqla import ModelView
from flask_admin.menu import MenuDivider
from flask_admin.menu import MenuLink
from flask_admin.model.template import EndpointLinkRowAction
from flask_admin.model.template import LinkRowAction
from flask_admin.theme import Bootstrap4Theme
from flask_sqlalchemy import SQLAlchemy

app = Flask(__name__)
app.config["SECRET_KEY"] = "secret"
app.config["DATABASE_FILE"] = "db.sqlite"
app.config["SQLALCHEMY_DATABASE_URI"] = "sqlite:///" + app.config["DATABASE_FILE"]
app.config["SQLALCHEMY_ECHO"] = True

db = SQLAlchemy(app)

admin = Admin(
    app,
    name="Example: Bootstrap4",
    theme=Bootstrap4Theme(swatch="flatly"),
    category_icon_classes={
        "Menu": "fa fa-cog text-danger",
    },
)


@app.route("/")
def index():
    return '<a href="/admin/">Click me to get to Admin!</a>'


class User(db.Model):
    id = db.Column(db.Integer, primary_key=True)
    name = db.Column(db.Unicode(64))
    email = db.Column(db.Unicode(64))
    active = db.Column(db.Boolean, default=True)
    created_at = db.Column(db.DateTime, default=datetime.datetime.now)

    def __unicode__(self):
        return self.name


class Page(db.Model):
    id = db.Column(db.Integer, primary_key=True)
    title = db.Column(db.Unicode(64))
    content = db.Column(db.UnicodeText)

    def __unicode__(self):
        return self.name


<<<<<<< HEAD
class CustomView(ModelView):
    column_extra_row_actions = [
        LinkRowAction("bi bi-chat-quote", "/admin/page?id={row_id}"),
        EndpointLinkRowAction("bi bi-cake-fill", ".index_view"),
    ]


class UserAdmin(CustomView):
=======
class UserAdmin(ModelView):
>>>>>>> 642e3145
    column_searchable_list = ("name",)
    column_filters = ("name", "email")
    can_export = True
    export_types = ["csv", "xlsx"]
    can_set_page_size = True
    page_size_options = (3, 5, 7, 10, 20, 50, 100)
    page_size = 7


class SimplePageView(ModelView):
    can_view_details = True


class FileAdminModal(FileAdmin):
    rename_modal = True
    edit_modal = True
    mkdir_modal = True
    upload_modal = True


class PageWithModalView(ModelView):
    create_modal = True
    edit_modal = True
    details_modal = True
    can_view_details = True


with app.app_context():
    from data import build_sample_db

    build_sample_db(db, User, Page)

if __name__ == "__main__":
    # Icons reference (FontAwesome v4):
    # https://fontawesome.com/v4/icons/

    admin.add_view(
        UserAdmin(
            User,
            db.session,
            category="Menu",
            menu_icon_type="fa",
            menu_icon_value="fa-users",
            menu_class_name="text-warning",
        )
    )
    admin.add_menu_item(MenuDivider(), target_category="Menu")
    admin.add_view(
        SimplePageView(Page, db.session, category="Menu", name="Simple Page")
    )

    admin.add_view(
        PageWithModalView(
            Page, db.session, category="Menu", endpoint="page-modal", name="Page-Modal"
        )
    )

    admin.add_view(
        ModelView(
            Page,
            db.session,
            name="Page-with-icon",
            endpoint="page2",
            menu_class_name="text-danger",
            menu_icon_type="fa",
            menu_icon_value="fa-file",
        )
    )

    admin.add_view(FileAdmin("files/", name="Local Files", category="Menu"))
    admin.add_view(
        FileAdminModal("files/", name="Local Files with Modals", category="Menu")
    )

    admin.add_link(
        MenuLink(
            name="link1",
            url="http://www.example.com/",
            class_name="text-warning bg-danger",
            icon_type="fa",
            icon_value="fa-external-link",
        )
    )
    admin.add_link(
        MenuLink(name="link2", url="http://www.example.com/", class_name="text-danger")
    )
    admin.add_link(MenuLink(name="Link3", url="http://www.example.com/"))

    admin.add_sub_category(name="Links", parent_name="Menu")
    admin.add_link(
        MenuLink(
            name="External link",
            url="http://www.example.com/",
            category="Links",
            class_name="text-info",
            icon_type="fa",
            icon_value="fa-external-link",
        )
    )
    admin.add_link(
        MenuLink(
            name="External link",
            url="http://www.example.com/",
            category="Links",
            class_name="text-success",
        )
    )
    admin.add_menu_item(MenuDivider(), target_category="Links")
    admin.add_link(
        MenuLink(name="External link", url="http://www.example.com/", category="Links")
    )

    admin.add_link(
        MenuLink(
            name="Fontawesome",
            url="http://www.example.com/",
            category="Icons",
            icon_type="fa",
            icon_value="fa-home shadow",
        )
    )
    admin.add_link(
        MenuLink(
            name="Bootstrap Icons",
            url="http://www.example.com/",
            category="Icons",
            icon_type="bi",
            icon_value="bi-bootstrap",
        )
    )
    admin.add_link(
        MenuLink(
            name="image from /static",
            url="http://www.example.com/",
            category="Icons",
            icon_type="image",
            icon_value="h1.png",
            class_name="shadow",
        )
    )
    admin.add_link(
        MenuLink(
            name="image URL",
            url="http://www.example.com/",
            category="Icons",
            icon_type="image-url",
            icon_value="https://placehold.co/32?text=S",
        )
    )

    app_dir = op.realpath(op.dirname(__file__))
    database_path = op.join(app_dir, app.config["DATABASE_FILE"])
    if not op.exists(database_path):
        with app.app_context():
            build_sample_db(db, User, Page)

    app.run(debug=True)<|MERGE_RESOLUTION|>--- conflicted
+++ resolved
@@ -55,7 +55,6 @@
         return self.name
 
 
-<<<<<<< HEAD
 class CustomView(ModelView):
     column_extra_row_actions = [
         LinkRowAction("bi bi-chat-quote", "/admin/page?id={row_id}"),
@@ -64,9 +63,6 @@
 
 
 class UserAdmin(CustomView):
-=======
-class UserAdmin(ModelView):
->>>>>>> 642e3145
     column_searchable_list = ("name",)
     column_filters = ("name", "email")
     can_export = True
