import datetime
import os.path as op

from flask import Flask
from flask_admin import Admin
from flask_admin.contrib.fileadmin import FileAdmin
from flask_admin.contrib.sqla import ModelView
from flask_admin.menu import MenuDivider
from flask_admin.menu import MenuLink
from flask_admin.theme import Bootstrap4Theme
from flask_sqlalchemy import SQLAlchemy

app = Flask(__name__)
app.config["SECRET_KEY"] = "secret"
app.config["DATABASE_FILE"] = "db.sqlite"
app.config["SQLALCHEMY_DATABASE_URI"] = "sqlite:///" + app.config["DATABASE_FILE"]
app.config["SQLALCHEMY_ECHO"] = True

db = SQLAlchemy(app)

admin = Admin(
    app,
    name="Example: Bootstrap4",
    theme=Bootstrap4Theme(swatch="flatly"),
    category_icon_classes={
        "Menu": "fa fa-cog text-danger",
    },
)


@app.route("/")
def index():
    return '<a href="/admin/">Click me to get to Admin!</a>'


class User(db.Model):
    id = db.Column(db.Integer, primary_key=True)
    name = db.Column(db.Unicode(64))
    email = db.Column(db.Unicode(64))
    active = db.Column(db.Boolean, default=True)
    created_at = db.Column(db.DateTime, default=datetime.datetime.now)

    def __unicode__(self):
        return self.name


class Page(db.Model):
    id = db.Column(db.Integer, primary_key=True)
    title = db.Column(db.Unicode(64))
    content = db.Column(db.UnicodeText)

    def __unicode__(self):
        return self.name


class UserAdmin(ModelView):
    column_searchable_list = ("name",)
    column_filters = ("name", "email")
    can_export = True
    export_types = ["csv", "xlsx"]
    can_set_page_size = True
    page_size_options = (3, 5, 7, 10, 20, 50, 100)
    page_size = 7


class SimplePageView(ModelView):
    can_view_details = True


class FileAdminModal(FileAdmin):
    rename_modal = True
    edit_modal = True
    mkdir_modal = True
    upload_modal = True


class PageWithModalView(ModelView):
    create_modal = True
    edit_modal = True
    details_modal = True
    can_view_details = True


with app.app_context():
    from data import build_sample_db

    build_sample_db(db, User, Page)

if __name__ == "__main__":
    # Icons reference (FontAwesome v4):
    # https://fontawesome.com/v4/icons/

    admin.add_view(
        UserAdmin(
            User,
            db,
            category="Menu",
            menu_icon_type="fa",
            menu_icon_value="fa-users",
            menu_class_name="text-warning",
        )
    )
    admin.add_menu_item(MenuDivider(), target_category="Menu")
<<<<<<< HEAD
    admin.add_view(SimplePageView(Page, db, category="Menu", name="Simple Page"))

    admin.add_view(
        PageWithModalView(
            Page, db, category="Menu", endpoint="page-modal", name="Page-Modal"
        )
    )

=======
    admin.add_view(CustomView(Page, db, category="Menu"))
>>>>>>> 25662893
    admin.add_view(
        ModelView(
            Page,
            db,
            name="Page-with-icon",
            endpoint="page2",
            menu_class_name="text-danger",
            menu_icon_type="fa",
            menu_icon_value="fa-file",
        )
    )

    admin.add_view(FileAdmin("files/", name="Local Files", category="Menu"))
    admin.add_view(
        FileAdminModal("files/", name="Local Files with Modals", category="Menu")
    )

    admin.add_link(
        MenuLink(
            name="link1",
            url="http://www.example.com/",
            class_name="text-warning bg-danger",
            icon_type="fa",
            icon_value="fa-external-link",
        )
    )
    admin.add_link(
        MenuLink(name="link2", url="http://www.example.com/", class_name="text-danger")
    )
    admin.add_link(MenuLink(name="Link3", url="http://www.example.com/"))

    admin.add_sub_category(name="Links", parent_name="Menu")
    admin.add_link(
        MenuLink(
            name="External link",
            url="http://www.example.com/",
            category="Links",
            class_name="text-info",
            icon_type="fa",
            icon_value="fa-external-link",
        )
    )
    admin.add_link(
        MenuLink(
            name="External link",
            url="http://www.example.com/",
            category="Links",
            class_name="text-success",
        )
    )
    admin.add_menu_item(MenuDivider(), target_category="Links")
    admin.add_link(
        MenuLink(name="External link", url="http://www.example.com/", category="Links")
    )

    app_dir = op.realpath(op.dirname(__file__))
    database_path = op.join(app_dir, app.config["DATABASE_FILE"])
    if not op.exists(database_path):
        with app.app_context():
            build_sample_db(db, User, Page)

    app.run(debug=True)<|MERGE_RESOLUTION|>--- conflicted
+++ resolved
@@ -15,9 +15,7 @@
 app.config["DATABASE_FILE"] = "db.sqlite"
 app.config["SQLALCHEMY_DATABASE_URI"] = "sqlite:///" + app.config["DATABASE_FILE"]
 app.config["SQLALCHEMY_ECHO"] = True
-
 db = SQLAlchemy(app)
-
 admin = Admin(
     app,
     name="Example: Bootstrap4",
@@ -53,7 +51,11 @@
         return self.name
 
 
-class UserAdmin(ModelView):
+class CustomView(ModelView):
+    pass
+
+
+class UserAdmin(CustomView):
     column_searchable_list = ("name",)
     column_filters = ("name", "email")
     can_export = True
@@ -63,10 +65,6 @@
     page_size = 7
 
 
-class SimplePageView(ModelView):
-    can_view_details = True
-
-
 class FileAdminModal(FileAdmin):
     rename_modal = True
     edit_modal = True
@@ -74,17 +72,136 @@
     upload_modal = True
 
 
-class PageWithModalView(ModelView):
-    create_modal = True
-    edit_modal = True
-    details_modal = True
-    can_view_details = True
-
-
-with app.app_context():
-    from data import build_sample_db
-
-    build_sample_db(db, User, Page)
+def build_sample_db():
+    """
+    Populate a small db with some example entries.
+    """
+
+    db.drop_all()
+    db.create_all()
+
+    first_names = [
+        "Harry",
+        "Amelia",
+        "Oliver",
+        "Jack",
+        "Isabella",
+        "Charlie",
+        "Sophie",
+        "Mia",
+        "Jacob",
+        "Thomas",
+        "Emily",
+        "Lily",
+        "Ava",
+        "Isla",
+        "Alfie",
+        "Olivia",
+        "Jessica",
+        "Riley",
+        "William",
+        "James",
+        "Geoffrey",
+        "Lisa",
+        "Benjamin",
+        "Stacey",
+        "Lucy",
+    ]
+    last_names = [
+        "Brown",
+        "Smith",
+        "Patel",
+        "Jones",
+        "Williams",
+        "Johnson",
+        "Taylor",
+        "Thomas",
+        "Roberts",
+        "Khan",
+        "Lewis",
+        "Jackson",
+        "Clarke",
+        "James",
+        "Phillips",
+        "Wilson",
+        "Ali",
+        "Mason",
+        "Mitchell",
+        "Rose",
+        "Davis",
+        "Davies",
+        "Rodriguez",
+        "Cox",
+        "Alexander",
+    ]
+
+    for i in range(len(first_names)):
+        user = User()
+        user.name = first_names[i] + " " + last_names[i]
+        user.email = first_names[i].lower() + "@example.com"
+        db.session.add(user)
+
+    sample_text = [
+        {
+            "title": "de Finibus Bonorum et Malorum - Part I",
+            "content": (
+                "Lorem ipsum dolor sit amet, consectetur adipisicing elit, sed do "
+                "eiusmod tempor incididunt ut labore et dolore magna aliqua. Ut enim "
+                "ad minim veniam, quis nostrud exercitation ullamco laboris nisi ut "
+                "aliquip ex ea commodo consequat. Duis aute irure dolor in "
+                "reprehenderit in voluptate velit esse cillum dolore eu fugiat nulla "
+                "pariatur. Excepteur sint occaecat cupidatat non proident, sunt in "
+                "culpa qui officia deserunt mollit anim id est laborum."
+            ),
+        },
+        {
+            "title": "de Finibus Bonorum et Malorum - Part II",
+            "content": (
+                "Sed ut perspiciatis unde omnis iste natus error sit voluptatem "
+                "accusantium doloremque laudantium, totam rem aperiam, eaque ipsa quae "
+                "ab illo inventore veritatis et quasi architecto beatae vitae dicta "
+                "sunt explicabo. Nemo enim ipsam voluptatem quia voluptas sit "
+                "aspernatur aut odit aut fugit, sed quia consequuntur magni dolores "
+                "eos qui ratione voluptatem sequi nesciunt. Neque porro quisquam est, "
+                "qui dolorem ipsum quia dolor sit amet, consectetur, adipisci velit, "
+                "sed quia non numquam eius modi tempora incidunt ut labore et dolore "
+                "magnam aliquam quaerat voluptatem. Ut enim ad minima veniam, quis "
+                "nostrum exercitationem ullam corporis suscipit laboriosam, nisi ut "
+                "aliquid ex ea commodi consequatur? Quis autem vel eum iure "
+                "reprehenderit qui in ea voluptate velit esse quam nihil molestiae "
+                "consequatur, vel illum qui dolorem eum fugiat quo voluptas nulla "
+                "pariatur?"
+            ),
+        },
+        {
+            "title": "de Finibus Bonorum et Malorum - Part III",
+            "content": (
+                "At vero eos et accusamus et iusto odio dignissimos ducimus qui "
+                "blanditiis praesentium voluptatum deleniti atque corrupti quos "
+                "dolores et quas molestias excepturi sint occaecati cupiditate non "
+                "provident, similique sunt in culpa qui officia deserunt mollitia "
+                "animi, id est laborum et dolorum fuga. Et harum quidem rerum "
+                "facilis est et expedita distinctio. Nam libero tempore, cum soluta "
+                "nobis est eligendi optio cumque nihil impedit quo minus id quod "
+                "maxime placeat facere possimus, omnis voluptas assumenda est, omnis "
+                "dolor repellendus. Temporibus autem quibusdam et aut officiis debitis "
+                "aut rerum necessitatibus saepe eveniet ut et voluptates repudiandae "
+                "sint et molestiae non recusandae. Itaque earum rerum hic tenetur a "
+                "sapiente delectus, ut aut reiciendis voluptatibus maiores alias "
+                "consequatur aut perferendis doloribus asperiores repellat."
+            ),
+        },
+    ]
+
+    for entry in sample_text:
+        page = Page()
+        page.title = entry["title"]
+        page.content = entry["content"]
+        db.session.add(page)
+
+    db.session.commit()
+    return
+
 
 if __name__ == "__main__":
     # Icons reference (FontAwesome v4):
@@ -93,7 +210,7 @@
     admin.add_view(
         UserAdmin(
             User,
-            db,
+            db.session,
             category="Menu",
             menu_icon_type="fa",
             menu_icon_value="fa-users",
@@ -101,22 +218,11 @@
         )
     )
     admin.add_menu_item(MenuDivider(), target_category="Menu")
-<<<<<<< HEAD
-    admin.add_view(SimplePageView(Page, db, category="Menu", name="Simple Page"))
-
+    admin.add_view(CustomView(Page, db.session, category="Menu"))
     admin.add_view(
-        PageWithModalView(
-            Page, db, category="Menu", endpoint="page-modal", name="Page-Modal"
-        )
-    )
-
-=======
-    admin.add_view(CustomView(Page, db, category="Menu"))
->>>>>>> 25662893
-    admin.add_view(
-        ModelView(
+        CustomView(
             Page,
-            db,
+            db.session,
             name="Page-with-icon",
             endpoint="page2",
             menu_class_name="text-danger",
@@ -172,6 +278,6 @@
     database_path = op.join(app_dir, app.config["DATABASE_FILE"])
     if not op.exists(database_path):
         with app.app_context():
-            build_sample_db(db, User, Page)
+            build_sample_db()
 
     app.run(debug=True)