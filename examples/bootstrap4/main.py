import datetime
import os.path as op

from flask import Flask
from flask import redirect
from flask import request
from flask import url_for
from flask_admin import Admin
from flask_admin import AdminIndexView
from flask_admin import expose
from flask_admin.contrib.fileadmin import FileAdmin
from flask_admin.contrib.sqla import ModelView
from flask_admin.menu import MenuDivider
from flask_admin.menu import MenuLink
from flask_admin.theme import Bootstrap4Theme
from flask_sqlalchemy import SQLAlchemy

app = Flask(__name__)
app.config["SECRET_KEY"] = "secret"
app.config["DATABASE_FILE"] = "db.sqlite"
app.config["SQLALCHEMY_DATABASE_URI"] = "sqlite:///" + app.config["DATABASE_FILE"]
app.config["SQLALCHEMY_ECHO"] = True
db = SQLAlchemy(app)
<<<<<<< HEAD
=======


class MyAdminIndexView(AdminIndexView):
    def set_theme(self):
        reqTheme = request.args.get("theme")
        cookTheme = request.cookies.get("theme")

        t = reqTheme or cookTheme or "cosmo"

        if self.admin and self.admin.theme:
            if hasattr(self.admin.theme, "swatch"):
                self.admin.theme.swatch = t

    @expose("/change-theme")
    def change_theme(self):
        self.set_theme()

        next = request.args.get("next")

        return redirect(next or url_for("admin.index"))


>>>>>>> 82847d8e
admin = Admin(
    app,
    name="Example: Bootstrap4",
    theme=Bootstrap4Theme(swatch="cosmo"),
    index_view=MyAdminIndexView(),
    category_icon_classes={
        "Menu": "fa fa-cog text-danger",
    },
)


@app.route("/")
def index():
    return '<a href="/admin/">Click me to get to Admin!</a>'


class User(db.Model):
    id = db.Column(db.Integer, primary_key=True)
    name = db.Column(db.Unicode(64))
    email = db.Column(db.Unicode(64))
    active = db.Column(db.Boolean, default=True)
    created_at = db.Column(db.DateTime, default=datetime.datetime.now)

    def __unicode__(self):
        return self.name


class Page(db.Model):
    id = db.Column(db.Integer, primary_key=True)
    title = db.Column(db.Unicode(64))
    content = db.Column(db.UnicodeText)

    def __unicode__(self):
        return self.name


class CustomView(ModelView):
    pass


class UserAdmin(CustomView):
    column_searchable_list = ("name",)
    column_filters = ("name", "email")
    can_export = True
    export_types = ["csv", "xlsx"]
    can_set_page_size = True
    page_size_options = (3, 5, 7, 10, 20, 50, 100)
    page_size = 7


class FileAdminModal(FileAdmin):
    rename_modal = True
    edit_modal = True
    mkdir_modal = True
    upload_modal = True


def build_sample_db():
    """
    Populate a small db with some example entries.
    """

    db.drop_all()
    db.create_all()

    first_names = [
        "Harry",
        "Amelia",
        "Oliver",
        "Jack",
        "Isabella",
        "Charlie",
        "Sophie",
        "Mia",
        "Jacob",
        "Thomas",
        "Emily",
        "Lily",
        "Ava",
        "Isla",
        "Alfie",
        "Olivia",
        "Jessica",
        "Riley",
        "William",
        "James",
        "Geoffrey",
        "Lisa",
        "Benjamin",
        "Stacey",
        "Lucy",
    ]
    last_names = [
        "Brown",
        "Smith",
        "Patel",
        "Jones",
        "Williams",
        "Johnson",
        "Taylor",
        "Thomas",
        "Roberts",
        "Khan",
        "Lewis",
        "Jackson",
        "Clarke",
        "James",
        "Phillips",
        "Wilson",
        "Ali",
        "Mason",
        "Mitchell",
        "Rose",
        "Davis",
        "Davies",
        "Rodriguez",
        "Cox",
        "Alexander",
    ]

    for i in range(len(first_names)):
        user = User()
        user.name = first_names[i] + " " + last_names[i]
        user.email = first_names[i].lower() + "@example.com"
        db.session.add(user)

    sample_text = [
        {
            "title": "de Finibus Bonorum et Malorum - Part I",
            "content": (
                "Lorem ipsum dolor sit amet, consectetur adipisicing elit, sed do "
                "eiusmod tempor incididunt ut labore et dolore magna aliqua. Ut enim "
                "ad minim veniam, quis nostrud exercitation ullamco laboris nisi ut "
                "aliquip ex ea commodo consequat. Duis aute irure dolor in "
                "reprehenderit in voluptate velit esse cillum dolore eu fugiat nulla "
                "pariatur. Excepteur sint occaecat cupidatat non proident, sunt in "
                "culpa qui officia deserunt mollit anim id est laborum."
            ),
        },
        {
            "title": "de Finibus Bonorum et Malorum - Part II",
            "content": (
                "Sed ut perspiciatis unde omnis iste natus error sit voluptatem "
                "accusantium doloremque laudantium, totam rem aperiam, eaque ipsa quae "
                "ab illo inventore veritatis et quasi architecto beatae vitae dicta "
                "sunt explicabo. Nemo enim ipsam voluptatem quia voluptas sit "
                "aspernatur aut odit aut fugit, sed quia consequuntur magni dolores "
                "eos qui ratione voluptatem sequi nesciunt. Neque porro quisquam est, "
                "qui dolorem ipsum quia dolor sit amet, consectetur, adipisci velit, "
                "sed quia non numquam eius modi tempora incidunt ut labore et dolore "
                "magnam aliquam quaerat voluptatem. Ut enim ad minima veniam, quis "
                "nostrum exercitationem ullam corporis suscipit laboriosam, nisi ut "
                "aliquid ex ea commodi consequatur? Quis autem vel eum iure "
                "reprehenderit qui in ea voluptate velit esse quam nihil molestiae "
                "consequatur, vel illum qui dolorem eum fugiat quo voluptas nulla "
                "pariatur?"
            ),
        },
        {
            "title": "de Finibus Bonorum et Malorum - Part III",
            "content": (
                "At vero eos et accusamus et iusto odio dignissimos ducimus qui "
                "blanditiis praesentium voluptatum deleniti atque corrupti quos "
                "dolores et quas molestias excepturi sint occaecati cupiditate non "
                "provident, similique sunt in culpa qui officia deserunt mollitia "
                "animi, id est laborum et dolorum fuga. Et harum quidem rerum "
                "facilis est et expedita distinctio. Nam libero tempore, cum soluta "
                "nobis est eligendi optio cumque nihil impedit quo minus id quod "
                "maxime placeat facere possimus, omnis voluptas assumenda est, omnis "
                "dolor repellendus. Temporibus autem quibusdam et aut officiis debitis "
                "aut rerum necessitatibus saepe eveniet ut et voluptates repudiandae "
                "sint et molestiae non recusandae. Itaque earum rerum hic tenetur a "
                "sapiente delectus, ut aut reiciendis voluptatibus maiores alias "
                "consequatur aut perferendis doloribus asperiores repellat."
            ),
        },
    ]

    for entry in sample_text:
        page = Page()
        page.title = entry["title"]
        page.content = entry["content"]
        db.session.add(page)

    db.session.commit()
    return


if __name__ == "__main__":
    # Icons reference (FontAwesome v4):
    # https://fontawesome.com/v4/icons/

    from data import all_themes

    admin.add_view(
        UserAdmin(
            User,
            db.session,
            category="Menu",
            menu_icon_type="fa",
            menu_icon_value="fa-users",
            menu_class_name="text-warning",
        )
    )
    admin.add_menu_item(MenuDivider(), target_category="Menu")
    admin.add_view(CustomView(Page, db.session, category="Menu"))
    admin.add_view(
        CustomView(
            Page,
            db.session,
            name="Page-with-icon",
            endpoint="page2",
            menu_class_name="text-danger",
            menu_icon_type="fa",
            menu_icon_value="fa-file",
        )
    )

    admin.add_view(FileAdmin("files/", name="Local Files", category="Menu"))
    admin.add_view(
        FileAdminModal("files/", name="Local Files with Modals", category="Menu")
    )

    admin.add_link(
        MenuLink(
            name="link1",
            url="http://www.example.com/",
            class_name="text-warning bg-danger",
            icon_type="fa",
            icon_value="fa-external-link",
        )
    )
    admin.add_link(
        MenuLink(name="link2", url="http://www.example.com/", class_name="text-danger")
    )
    admin.add_link(MenuLink(name="Link3", url="http://www.example.com/"))

    admin.add_sub_category(name="Links", parent_name="Menu")
    admin.add_link(
        MenuLink(
            name="External link",
            url="http://www.example.com/",
            category="Links",
            class_name="text-info",
            icon_type="fa",
            icon_value="fa-external-link",
        )
    )
    admin.add_link(
        MenuLink(
            name="External link",
            url="http://www.example.com/",
            category="Links",
            class_name="text-success",
        )
    )
    admin.add_menu_item(MenuDivider(), target_category="Links")
    admin.add_link(
        MenuLink(name="External link", url="http://www.example.com/", category="Links")
    )

    for t in all_themes:
        admin.add_link(
            MenuLink(
                name=f"{t.title()}",
                url=f"/admin/change-theme?theme={t}&next=/admin/user/",
                category="Themes",
            )
        )

    app_dir = op.realpath(op.dirname(__file__))
    database_path = op.join(app_dir, app.config["DATABASE_FILE"])
    if not op.exists(database_path):
        with app.app_context():
            build_sample_db()

    app.run(debug=True)<|MERGE_RESOLUTION|>--- conflicted
+++ resolved
@@ -21,8 +21,6 @@
 app.config["SQLALCHEMY_DATABASE_URI"] = "sqlite:///" + app.config["DATABASE_FILE"]
 app.config["SQLALCHEMY_ECHO"] = True
 db = SQLAlchemy(app)
-<<<<<<< HEAD
-=======
 
 
 class MyAdminIndexView(AdminIndexView):
@@ -45,7 +43,6 @@
         return redirect(next or url_for("admin.index"))
 
 
->>>>>>> 82847d8e
 admin = Admin(
     app,
     name="Example: Bootstrap4",
@@ -251,11 +248,11 @@
         )
     )
     admin.add_menu_item(MenuDivider(), target_category="Menu")
-    admin.add_view(CustomView(Page, db.session, category="Menu"))
+    admin.add_view(CustomView(Page, db, category="Menu"))
     admin.add_view(
         CustomView(
             Page,
-            db.session,
+            db,
             name="Page-with-icon",
             endpoint="page2",
             menu_class_name="text-danger",
