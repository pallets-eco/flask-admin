--- conflicted
+++ resolved
@@ -175,15 +175,11 @@
     # raised by flask-sqlalchemy https://github.com/pallets-eco/flask-sqlalchemy/issues/1379
     "ignore:unclosed database in <sqlite3\\.Connection object at 0x[0-9a-f]+>:ResourceWarning",
 
-<<<<<<< HEAD
-    # raised at end of test run
-    "ignore:unclosed file <_io.FileIO name='/home/runner/work/flask-admin/flask-admin/flask_admin/static/bootstrap/bootstrap4/css/bootstrap.min.css' mode='rb' closefd=True>:ResourceWarning",
-
-    "ignore:Passing a session object directly is deprecated.*:DeprecationWarning",
-=======
     # raised at end of test run, maybe by Werkzeug?
     "ignore:unclosed file <_io.FileIO name='/home/runner/work/flask-admin/flask-admin/flask_admin/static/bootstrap/bootstrap4/css/bootstrap.min.css' mode='rb' closefd=True>:ResourceWarning",
->>>>>>> c31cb982
+
+    # remove once the deprecated ModelView(Model, db.session) API is fully retired
+    "ignore:Passing a session object directly is deprecated.*:DeprecationWarning",
 ]
 
 [tool.coverage.run]
