--- conflicted
+++ resolved
@@ -422,12 +422,7 @@
         Return property iterator for the model
         """
         if model is None:
-<<<<<<< HEAD
-            model = self.model  # type: ignore[assignment]
-=======
             model = self.model
-
->>>>>>> edc9397c
         return model._sa_class_manager.mapper.attrs  # type: ignore[union-attr]
 
     def _apply_path_joins(
