--- conflicted
+++ resolved
@@ -603,32 +603,20 @@
             else:
                 columns = tools.get_columns_for_field(attr)
 
-<<<<<<< HEAD
                 if len(columns) > 1:
                     raise Exception('Can not filter more than on one column for %s' % name)
-=======
+
+                column = columns[0]
+
             # If filter related to relation column (represented by
             # relation_name.target_column) we collect here relation name
             joined_column_name = None
             if '.' in name:
                 joined_column_name = name.split('.')[0]
 
-            if len(columns) > 1:
-                raise Exception('Can not filter more than on one column for %s' % name)
->>>>>>> f214557f
-
-                column = columns[0]
-
-<<<<<<< HEAD
             # Join not needed for hybrid properties
             if (not is_hybrid_property and tools.need_join(self.model, column.table) and
                     name not in self.column_labels):
-                visible_name = '%s / %s' % (
-                    self.get_column_name(column.table.name),
-                    self.get_column_name(column.name)
-                )
-=======
-            if self._need_join(column.table) and name not in self.column_labels:
                 if joined_column_name:
                     visible_name = '%s / %s / %s' % (
                         joined_column_name,
@@ -640,7 +628,6 @@
                         self.get_column_name(column.table.name),
                         self.get_column_name(column.name)
                     )
->>>>>>> f214557f
             else:
                 if not isinstance(name, string_types):
                     visible_name = self.get_column_name(name.property.key)
@@ -666,15 +653,9 @@
                     f.key_name = key_name
 
             if joins:
-<<<<<<< HEAD
-                self._filter_joins[column] = joins
+                self._filter_joins[key_name] = joins
             elif not is_hybrid_property and tools.need_join(self.model, column.table):
-                self._filter_joins[column] = [column.table]
-=======
-                self._filter_joins[key_name] = joins
-            elif self._need_join(column.table):
                 self._filter_joins[key_name] = [column.table]
->>>>>>> f214557f
 
             return flt
 
