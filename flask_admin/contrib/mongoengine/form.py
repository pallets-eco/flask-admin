--- conflicted
+++ resolved
@@ -7,11 +7,7 @@
 from flask.ext.mongoengine.wtf import orm, fields as mongo_fields
 
 from flask.ext.admin import form
-<<<<<<< HEAD
-from flask.ext.admin.model.form import FieldPlaceholder, InlineFormAdmin
-=======
 from flask.ext.admin.model.form import FieldPlaceholder, InlineBaseFormAdmin
->>>>>>> 79f4f907
 from flask.ext.admin.model.fields import InlineFieldList
 from flask.ext.admin.model.widgets import InlineFormWidget
 from flask.ext.admin._compat import iteritems
@@ -47,20 +43,6 @@
     def _get_subdocument_config(self, name):
         config = getattr(self.view, 'form_subdocuments', {})
 
-<<<<<<< HEAD
-        print 'x', name, config
-
-        p = config.get(name)
-        if not p:
-            return InlineFormAdmin()
-
-        if isinstance(p, dict):
-            return InlineFormAdmin(**p)
-        elif isinstance(p, InlineFormAdmin):
-            return p
-
-        raise ValueError('Invalid subdocument type: expecting dict or instance of InlineFormAdmin, got %s' % type(p))
-=======
         p = config.get(name)
         if not p:
             return EmbeddedForm()
@@ -71,7 +53,6 @@
             return p
 
         raise ValueError('Invalid subdocument type: expecting dict or instance of flask.ext.admin.contrib.mongoengine.EmbeddedForm, got %s' % type(p))
->>>>>>> 79f4f907
 
     def clone_converter(self, view):
         return self.__class__(view)
