<<<<<<< HEAD
from mongoengine.queryset import Q

from bson.objectid import ObjectId

from flask_admin.babel import lazy_gettext
from flask_admin.model import filters

from .tools import parse_like_term

=======
from flask_admin.babel import lazy_gettext
from flask_admin.model import filters

from bson.objectid import ObjectId
from bson.errors import InvalidId
from mongoengine.queryset import Q
>>>>>>> 1c4923b1

from .tools import parse_like_term


class BaseMongoEngineFilter(filters.BaseFilter):
    """
        Base MongoEngine filter.
    """

    def __init__(self, column, name, options=None, data_type=None):
        """
            Constructor.

            :param column:
                Model field
            :param name:
                Display name
            :param options:
                Fixed set of options. If provided, will use drop down instead of textbox.
            :param data_type:
                Client data type
        """
        super(BaseMongoEngineFilter, self).__init__(name, options, data_type)

        self.column = column


# Common filters
class FilterEqual(BaseMongoEngineFilter):

    def apply(self, query, value):
        flt = {'%s' % self.column.name: value}
        return query.filter(**flt)

    def operation(self):
        return lazy_gettext('equals')


class FilterNotEqual(BaseMongoEngineFilter):

    def apply(self, query, value):
        flt = {'%s__ne' % self.column.name: value}
        return query.filter(**flt)

    def operation(self):
        return lazy_gettext('not equal')


class FilterLike(BaseMongoEngineFilter):

    def apply(self, query, value):
        term, data = parse_like_term(value)
        flt = {'%s__%s' % (self.column.name, term): data}
        return query.filter(**flt)

    def operation(self):
        return lazy_gettext('contains')


class FilterNotLike(BaseMongoEngineFilter):

    def apply(self, query, value):
        term, data = parse_like_term(value)
        flt = {'%s__not__%s' % (self.column.name, term): data}
        return query.filter(**flt)

    def operation(self):
        return lazy_gettext('not contains')


class FilterGreater(BaseMongoEngineFilter):

    def apply(self, query, value):
        flt = {'%s__gt' % self.column.name: value}
        return query.filter(**flt)

    def operation(self):
        return lazy_gettext('greater than')


class FilterSmaller(BaseMongoEngineFilter):

    def apply(self, query, value):
        flt = {'%s__lt' % self.column.name: value}
        return query.filter(**flt)

    def operation(self):
        return lazy_gettext('smaller than')


class FilterEmpty(BaseMongoEngineFilter, filters.BaseBooleanFilter):

    def apply(self, query, value):
        if value == '1':
            flt = {'%s' % self.column.name: None}
        else:
            flt = {'%s__ne' % self.column.name: None}
        return query.filter(**flt)

    def operation(self):
        return lazy_gettext('empty')


class FilterInList(BaseMongoEngineFilter):

    def __init__(self, column, name, options=None, data_type=None):
        super(FilterInList, self).__init__(column, name, options, data_type='select2-tags')

    def clean(self, value):
        return [v.strip() for v in value.split(',') if v.strip()]

    def apply(self, query, value):
        flt = {'%s__in' % self.column.name: value}
        return query.filter(**flt)

    def operation(self):
        return lazy_gettext('in list')


class FilterNotInList(FilterInList):

    def apply(self, query, value):
        flt = {'%s__nin' % self.column.name: value}
        return query.filter(**flt)

    def operation(self):
        return lazy_gettext('not in list')


# Customized type filters
class BooleanEqualFilter(FilterEqual, filters.BaseBooleanFilter):

    def apply(self, query, value):
        flt = {'%s' % self.column.name: value == '1'}
        return query.filter(**flt)


class BooleanNotEqualFilter(FilterNotEqual, filters.BaseBooleanFilter):

    def apply(self, query, value):
        flt = {'%s' % self.column.name: value != '1'}
        return query.filter(**flt)


class IntEqualFilter(FilterEqual, filters.BaseIntFilter):
    pass


class IntNotEqualFilter(FilterNotEqual, filters.BaseIntFilter):
    pass


class IntGreaterFilter(FilterGreater, filters.BaseIntFilter):
    pass


class IntSmallerFilter(FilterSmaller, filters.BaseIntFilter):
    pass


class IntInListFilter(filters.BaseIntListFilter, FilterInList):
    pass


class IntNotInListFilter(filters.BaseIntListFilter, FilterNotInList):
    pass


class FloatEqualFilter(FilterEqual, filters.BaseFloatFilter):
    pass


class FloatNotEqualFilter(FilterNotEqual, filters.BaseFloatFilter):
    pass


class FloatGreaterFilter(FilterGreater, filters.BaseFloatFilter):
    pass


class FloatSmallerFilter(FilterSmaller, filters.BaseFloatFilter):
    pass


class FloatInListFilter(filters.BaseFloatListFilter, FilterInList):
    pass


class FloatNotInListFilter(filters.BaseFloatListFilter, FilterNotInList):
    pass


class DateTimeEqualFilter(FilterEqual, filters.BaseDateTimeFilter):
    pass


class DateTimeNotEqualFilter(FilterNotEqual, filters.BaseDateTimeFilter):
    pass


class DateTimeGreaterFilter(FilterGreater, filters.BaseDateTimeFilter):
    pass


class DateTimeSmallerFilter(FilterSmaller, filters.BaseDateTimeFilter):
    pass


class DateTimeBetweenFilter(BaseMongoEngineFilter, filters.BaseDateTimeBetweenFilter):

    def __init__(self, column, name, options=None, data_type=None):
        super(DateTimeBetweenFilter, self).__init__(column,
                                                    name,
                                                    options,
                                                    data_type='datetimerangepicker')

    def apply(self, query, value):
        start, end = value
        flt = {'%s__gte' % self.column.name: start, '%s__lte' % self.column.name: end}
        return query.filter(**flt)


class DateTimeNotBetweenFilter(DateTimeBetweenFilter):

    def apply(self, query, value):
        start, end = value
        return query.filter(Q(**{'%s__not__gte' % self.column.name: start}) |
                            Q(**{'%s__not__lte' % self.column.name: end}))

    def operation(self):
        return lazy_gettext('not between')


class ReferenceObjectIdFilter(BaseMongoEngineFilter):

    def validate(self, value):
        """
            Validate value.
            If value is valid, returns `True` and `False` otherwise.
            :param value:
                Value to validate
        """
        try:
            self.clean(value)
            return True
<<<<<<< HEAD
        except ValueError:
=======
        except InvalidId:
>>>>>>> 1c4923b1
            return False

    def clean(self, value):
        return ObjectId(value.strip())

    def apply(self, query, value):
        flt = {'%s' % self.column.name: value}
        return query.filter(**flt)

    def operation(self):
        return lazy_gettext('ObjectId equals')

# Base MongoEngine filter field converter


class FilterConverter(filters.BaseFilterConverter):
    strings = (FilterLike, FilterNotLike, FilterEqual, FilterNotEqual,
               FilterEmpty, FilterInList, FilterNotInList)
    int_filters = (IntEqualFilter, IntNotEqualFilter, IntGreaterFilter,
                   IntSmallerFilter, FilterEmpty, IntInListFilter,
                   IntNotInListFilter)
    float_filters = (FloatEqualFilter, FloatNotEqualFilter, FloatGreaterFilter,
                     FloatSmallerFilter, FilterEmpty, FloatInListFilter,
                     FloatNotInListFilter)
    bool_filters = (BooleanEqualFilter, BooleanNotEqualFilter)
    datetime_filters = (DateTimeEqualFilter, DateTimeNotEqualFilter,
                        DateTimeGreaterFilter, DateTimeSmallerFilter,
                        DateTimeBetweenFilter, DateTimeNotBetweenFilter,
                        FilterEmpty)

    reference_filters = (ReferenceObjectIdFilter,)

    def convert(self, type_name, column, name):
        filter_name = type_name.lower()

        if filter_name in self.converters:
            return self.converters[filter_name](column, name)

        return None

    @filters.convert('StringField', 'EmailField', 'URLField')
    def conv_string(self, column, name):
        return [f(column, name) for f in self.strings]

    @filters.convert('BooleanField')
    def conv_bool(self, column, name):
        return [f(column, name) for f in self.bool_filters]

    @filters.convert('IntField', 'LongField')
    def conv_int(self, column, name):
        return [f(column, name) for f in self.int_filters]

    @filters.convert('DecimalField', 'FloatField')
    def conv_float(self, column, name):
        return [f(column, name) for f in self.float_filters]

    @filters.convert('DateTimeField', 'ComplexDateTimeField')
    def conv_datetime(self, column, name):
        return [f(column, name) for f in self.datetime_filters]

    @filters.convert('ReferenceField')
    def conv_reference(self, column, name):
        return [f(column, name) for f in self.reference_filters]<|MERGE_RESOLUTION|>--- conflicted
+++ resolved
@@ -1,21 +1,9 @@
-<<<<<<< HEAD
-from mongoengine.queryset import Q
-
-from bson.objectid import ObjectId
-
-from flask_admin.babel import lazy_gettext
-from flask_admin.model import filters
-
-from .tools import parse_like_term
-
-=======
 from flask_admin.babel import lazy_gettext
 from flask_admin.model import filters
 
 from bson.objectid import ObjectId
 from bson.errors import InvalidId
 from mongoengine.queryset import Q
->>>>>>> 1c4923b1
 
 from .tools import parse_like_term
 
@@ -261,11 +249,7 @@
         try:
             self.clean(value)
             return True
-<<<<<<< HEAD
-        except ValueError:
-=======
         except InvalidId:
->>>>>>> 1c4923b1
             return False
 
     def clean(self, value):
