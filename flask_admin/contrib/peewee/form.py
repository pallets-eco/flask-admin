from wtforms import fields

<<<<<<< HEAD
from peewee import (CharField, DateTimeField, DateField, TimeField,
                    PrimaryKeyField, ForeignKeyField, Model)
=======
from peewee import (CharField, DateTimeField, DateField, Model, TimeField,
>>>>>>> 79416cfa
                    PrimaryKeyField, ForeignKeyField)

from wtfpeewee.orm import ModelConverter, model_form

from flask_admin import form
from flask_admin._compat import iteritems, itervalues
from flask_admin.model.form import InlineFormAdmin, InlineModelConverterBase
from flask_admin.model.fields import InlineModelFormField, InlineFieldList, AjaxSelectField

from .tools import get_primary_key, get_meta_fields
from .ajax import create_ajax_loader
try:
    from playhouse.postgres_ext import JSONField, BinaryJSONField
    pg_ext = True
except:
    pg_ext = False


class InlineModelFormList(InlineFieldList):
    """
        Customized inline model form list field.
    """

    form_field_type = InlineModelFormField
    """
        Form field type. Override to use custom field for each inline form
    """

    def __init__(self, form, model, prop, inline_view, **kwargs):
        self.form = form
        self.model = model
        self.prop = prop
        self.inline_view = inline_view

        self._pk = get_primary_key(model)
        super(InlineModelFormList, self).__init__(self.form_field_type(form, self._pk), **kwargs)

    def display_row_controls(self, field):
        return field.get_pk() is not None

    """ bryhoyt removed def process() entirely, because I believe it was buggy
        (but worked because another part of the code had a complimentary bug)
        and I'm not sure why it was necessary anyway.

        If we want it back in, we need to fix the following bogus query:
        self.model.select().where(attr == data).execute()

        `data` is not an ID, and only happened to be so because we patched it
        in in .contribute() below

        For reference, .process() introduced in:
        https://github.com/flask-admin/flask-admin/commit/2845e4b28cb40b25e2bf544b327f6202dc7e5709

        Fixed, brokenly I think, in:
        https://github.com/flask-admin/flask-admin/commit/4383eef3ce7eb01878f086928f8773adb9de79f8#diff-f87e7cd76fb9bc48c8681b24f238fb13R30
    """

    def populate_obj(self, obj, name):
        pass

    def save_related(self, obj):
        model_id = getattr(obj, self._pk)

        attr = getattr(self.model, self.prop)
        values = self.model.select().where(attr == model_id).execute()

        pk_map = dict((str(getattr(v, self._pk)), v) for v in values)

        # Handle request data
        for field in self.entries:
            field_id = field.get_pk()

            is_created = field_id not in pk_map
            if not is_created:
                model = pk_map[field_id]

                if self.should_delete(field):
                    model.delete_instance(recursive=True)
                    continue
            else:
                model = self.model()

            field.populate_obj(model, None)

            # Force relation
            setattr(model, self.prop, model_id)

            self.inline_view._on_model_change(field, model, is_created)

            model.save()

            # Recurse, to save multi-level nested inlines
            for f in itervalues(field.form._fields):
                if f.type == 'InlineModelFormList':
                    f.save_related(model)


class CustomModelConverter(ModelConverter):
    def __init__(self, view, additional=None):
        super(CustomModelConverter, self).__init__(additional)
        self.view = view

        # @todo: This really should be done within wtfpeewee
        self.defaults[CharField] = fields.StringField

        self.converters[PrimaryKeyField] = self.handle_pk
        self.converters[DateTimeField] = self.handle_datetime
        self.converters[DateField] = self.handle_date
        self.converters[TimeField] = self.handle_time

        if pg_ext:
            self.converters[JSONField] = self.handle_json
            self.converters[BinaryJSONField] = self.handle_json

        self.overrides = getattr(self.view, 'form_overrides', None) or {}

    def handle_foreign_key(self, model, field, **kwargs):
        loader = getattr(self.view, '_form_ajax_refs', {}).get(field.name)

        if loader:
            if field.null:
                kwargs['allow_blank'] = True

            return field.name, AjaxSelectField(loader, **kwargs)

        return super(CustomModelConverter, self).handle_foreign_key(model, field, **kwargs)

    def handle_pk(self, model, field, **kwargs):
        kwargs['validators'] = []
        return field.name, fields.HiddenField(**kwargs)

    def handle_date(self, model, field, **kwargs):
        kwargs['widget'] = form.DatePickerWidget()
        return field.name, fields.DateField(**kwargs)

    def handle_datetime(self, model, field, **kwargs):
        kwargs['widget'] = form.DateTimePickerWidget()
        return field.name, fields.DateTimeField(**kwargs)

    def handle_time(self, model, field, **kwargs):
        return field.name, form.TimeField(**kwargs)

    def handle_json(self, model, field, **kwargs):
        return field.name, form.JSONField(**kwargs)


def get_form(model, converter,
             base_class=form.BaseForm,
             only=None,
             exclude=None,
             field_args=None,
             allow_pk=False,
             extra_fields=None):
    """
        Create form from peewee model and contribute extra fields, if necessary
    """
    result = model_form(model,
                        base_class=base_class,
                        only=only,
                        exclude=exclude,
                        field_args=field_args,
                        allow_pk=allow_pk,
                        converter=converter)

    if extra_fields:
        for name, field in iteritems(extra_fields):
            setattr(result, name, form.recreate_field(field))

    return result


class InlineModelConverter(InlineModelConverterBase):
    """
        Inline model form helper.
    """

    inline_field_list_type = InlineModelFormList
    """
        Used field list type.

        If you want to do some custom rendering of inline field lists,
        you can create your own wtforms field and use it instead
    """

    def get_info(self, p):
        info = super(InlineModelConverter, self).get_info(p)

        if info is None:
            if isinstance(p, Model):
                info = InlineFormAdmin(p)
            else:
                model = getattr(p, 'model', None)
                if model is None:
                    raise Exception('Unknown inline model admin: %s' % repr(p))

                attrs = dict()

                for attr in dir(p):
                    if not attr.startswith('_') and attr != 'model':
                        attrs[attr] = getattr(p, attr)

                info = InlineFormAdmin(model, **attrs)

        # Resolve AJAX FKs
        info._form_ajax_refs = self.process_ajax_refs(info)

        return info

    def process_ajax_refs(self, info):
        refs = getattr(info, 'form_ajax_refs', None)

        result = {}

        if refs:
            for name, opts in iteritems(refs):
                new_name = '%s.%s' % (info.model.__name__.lower(), name)

                loader = None
                if isinstance(opts, (list, tuple)):
                    loader = create_ajax_loader(info.model, new_name, name, opts)
                else:
                    loader = opts

                result[name] = loader
                self.view._form_ajax_refs[new_name] = loader

        return result

    def contribute(self, converter, model, form_class, inline_model):
        # Find property from target model to current model
        reverse_field = None

        info = self.get_info(inline_model)

        for field in get_meta_fields(info.model):
            field_type = type(field)

            if field_type == ForeignKeyField:
                if field.rel_model == model:
                    reverse_field = field
                    break
        else:
            raise Exception('Cannot find reverse relation for model %s' % info.model)

        # Remove reverse property from the list
        ignore = [reverse_field.name]

        if info.form_excluded_columns:
            exclude = ignore + info.form_excluded_columns
        else:
            exclude = ignore

        # Create field
        child_form = info.get_form()

        if child_form is None:
            child_form = model_form(info.model,
                                    base_class=form.BaseForm,
                                    only=info.form_columns,
                                    exclude=exclude,
                                    field_args=info.form_args,
                                    allow_pk=True,
                                    converter=converter)

        try:
            prop_name = reverse_field.related_name
        except AttributeError:
            prop_name = reverse_field.backref

        label = self.get_label(info, prop_name)

        setattr(form_class,
                prop_name,
                self.inline_field_list_type(child_form,
                                            info.model,
                                            reverse_field.name,
                                            info,
                                            label=label or info.model.__name__))

        return form_class


def save_inline(form, model):
    for f in itervalues(form._fields):
        if f.type == 'InlineModelFormList':
            f.save_related(model)<|MERGE_RESOLUTION|>--- conflicted
+++ resolved
@@ -1,11 +1,6 @@
 from wtforms import fields
 
-<<<<<<< HEAD
-from peewee import (CharField, DateTimeField, DateField, TimeField,
-                    PrimaryKeyField, ForeignKeyField, Model)
-=======
 from peewee import (CharField, DateTimeField, DateField, Model, TimeField,
->>>>>>> 79416cfa
                     PrimaryKeyField, ForeignKeyField)
 
 from wtfpeewee.orm import ModelConverter, model_form
