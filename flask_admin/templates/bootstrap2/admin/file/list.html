{% extends 'admin/master.html' %}
{% import 'admin/lib.html' as lib with context %}
{% import 'admin/actions.html' as actionslib with context %}

{% block body %}
    {% block breadcrums %}
    <ul class="breadcrumb">
        <li>
            <a href="{{ get_dir_url('.index_view', path=None) }}">{{ _gettext('Root') }}</a>
        </li>
        {% for name, path in breadcrumbs[:-1] %}
        <li>
            <span class="divider">/</span><a href="{{ get_dir_url('.index_view', path=path) }}">{{ name }}</a>
        </li>
        {% endfor %}
        {% if breadcrumbs %}
        <li>
            <span class="divider">/</span><a href="{{ get_dir_url('.index_view', path=breadcrumbs[-1][1]) }}">{{ breadcrumbs[-1][0] }}</a>
        </li>
        {% endif %}
    </ul>
    {% endblock %}

    {% block file_list_table %}
    <div id="no-more-tables">
    <table class="table table-striped table-bordered model-list">
        <thead>
            <tr>
                {% block list_header scoped %}
                {% if actions %}
                <th class="span1">
                    <input type="checkbox" name="rowtoggle" class="action-rowtoggle" />
                </th>
                {% endif %}
                <th class="span1">&nbsp;</th>
                {% for column in admin_view.column_list %}
                <th>
                    {% if admin_view.is_column_sortable(column) %}
                    {% if sort_column == column %}
                        <a href="{{ sort_url(column, True) }}" title="{{ _gettext('Sort by %(name)s', name=column) }}">
                            {{ admin_view.column_label(column) }}
                            {% if sort_desc %}
                                <i class="fa fa-chevron-up icon-chevron-up"></i>
                            {% else %}
                                <i class="fa fa-chevron-down icon-chevron-down"></i>
                            {% endif %}
                        </a>
                    {% else %}
                        <a href="{{ sort_url(column) }}" title="{{ _gettext('Sort by %(name)s', name=column) }}">{{ admin_view.column_label(column) }}</a>
                    {% endif %}
                    {% else %}
                    {{ _gettext(admin_view.column_label(column)) }}
                    {% endif %}
                </th>
                {% endfor %}
                {% endblock %}
            </tr>
        </thead>
        {% for name, path, is_dir, size, date in items %}
        <tr>
            {% block list_row scoped %}
            {% if actions %}
            <td>
                {% if not is_dir %}
                <input type="checkbox" name="rowid" class="action-checkbox" value="{{ path }}" />
                {% endif %}
            </td>
            {% endif %}
            <td>
                {% block list_row_actions scoped %}
                {% if admin_view.can_rename and path and name != '..' %}
                  {%- if admin_view.rename_modal -%}
                    {{ lib.add_modal_button(url=get_url('.rename', path=path, modal=True),
                                            title=_gettext('Rename File'),
                                            content='<i class="fa fa-pencil icon-pencil"></i>') }}
                  {% else %}
                    <a class="icon" href="{{ get_url('.rename', path=path) }}" title="{{ _gettext('Rename File') }}">
                      <i class="fa fa-pencil icon-pencil"></i>
                    </a>
                  {%- endif -%}
                {% endif %}
                {%- if admin_view.can_delete and path -%}
                    {% if is_dir %}
                        {% if name != '..' and admin_view.can_delete_dirs %}
                        <form class="icon" method="POST" action="{{ get_url('.delete') }}">
                            {{ delete_form.path(value=path) }}
                            {{ delete_form.csrf_token }}
                            <button onclick="return confirm('{{ _gettext('Are you sure you want to delete \\\'%(name)s\\\' recursively?', name=name) }}')">
                                <i class="fa fa-times icon-remove"></i>
                            </button>
                        </form>
                        {% endif %}
                    {% else %}
                    <form class="icon" method="POST" action="{{ get_url('.delete') }}">
                        {{ delete_form.path(value=path) }}
                        {{ delete_form.csrf_token }}
                        <button onclick="return confirm('{{ _gettext('Are you sure you want to delete \\\'%(name)s\\\'?', name=name) }}')">
                            <i class="fa fa-times icon-remove"></i>
                        </button>
                    </form>
                    {% endif %}
                {%- endif -%}
                {% endblock %}
            </td>
            {% if is_dir %}
<<<<<<< HEAD
            <td colspan="2">
                <a href="{{ get_dir_url('.index_view', path)|safe }}">
=======
            <td colspan="2" data-title="{{ _gettext('Name') }}">
                <a href="{{ get_dir_url('.index', path)|safe }}">
>>>>>>> accb9aad
                    <i class="fa fa-folder-o icon-folder-close"></i> <span>{{ name }}</span>
                </a>
            </td>
            {% else %}
            <td data-title="{{ _gettext('Name') }}">
                {% if admin_view.can_download %}
                  {%- if admin_view.edit_modal and admin_view.is_file_editable(path) -%}
                    {{ lib.add_modal_button(url=get_file_url(path, modal=True)|safe,
                                            btn_class='', content=name) }}
                  {% else %}
                    <a href="{{ get_file_url(path)|safe }}">{{ name }}</a>
                  {%- endif -%}
                {% else %}
                  {{ name }}
                {% endif %}
            </td>
<<<<<<< HEAD
            {% if admin_view.is_column_visible('size') %}
            <td>
=======
            <td data-title="{{ _gettext('Size') }}">
>>>>>>> accb9aad
                {{ size|filesizeformat }}
            </td>
            {% endif %}
            {% if admin_view.is_column_visible('date') %}
            <td>
                {{ timestamp_format(date) }}
            </td>
            {% endif %}
            {% endif %}
            {% endblock %}
        </tr>
        {% endfor %}
    </table>
    </div>
    {% endblock %}
    {% block toolbar %}
    <div class="btn-toolbar">
        {% if admin_view.can_upload %}
        <div class="btn-group">
            {%- if admin_view.upload_modal -%}
              {{ lib.add_modal_button(url=get_dir_url('.upload', path=dir_path, modal=True),
                                      btn_class="btn btn-large",
                                      content=_gettext('Upload File')) }}
            {% else %}
              <a class="btn btn-large" href="{{ get_dir_url('.upload', path=dir_path) }}">{{ _gettext('Upload File') }}</a>
            {%- endif -%}
        </div>
        {% endif %}
        {% if admin_view.can_mkdir %}
        <div class="btn-group">
            {%- if admin_view.mkdir_modal -%}
              {{ lib.add_modal_button(url=get_dir_url('.mkdir', path=dir_path, modal=True),
                                      btn_class="btn btn-large",
                                      content=_gettext('Create Directory')) }}
            {% else %}
              <a class="btn btn-large" href="{{ get_dir_url('.mkdir', path=dir_path) }}">{{ _gettext('Create Directory') }}</a>
            {%- endif -%}
        </div>
        {% endif %}
        {% if actions %}
        <div class="btn-group">
            {{ actionslib.dropdown(actions, 'dropdown-toggle btn btn-large') }}
        </div>
        {% endif %}
    </div>
    {% endblock %}

    {% block actions %}
    {{ actionslib.form(actions, get_url('.action_view')) }}
    {% endblock %}

    {%- if admin_view.rename_modal or admin_view.mkdir_modal
           or admin_view.upload_modal or admin_view.edit_modal -%}
        {{ lib.add_modal_window() }}
    {%- endif -%}
{% endblock %}

{% block tail %}
    {{ super() }}
    {{ actionslib.script(_gettext('Please select at least one file.'),
                         actions,
                         actions_confirmation) }}
{% endblock %}<|MERGE_RESOLUTION|>--- conflicted
+++ resolved
@@ -103,13 +103,8 @@
                 {% endblock %}
             </td>
             {% if is_dir %}
-<<<<<<< HEAD
-            <td colspan="2">
+            <td colspan="2" data-title="{{ _gettext('Name') }}">
                 <a href="{{ get_dir_url('.index_view', path)|safe }}">
-=======
-            <td colspan="2" data-title="{{ _gettext('Name') }}">
-                <a href="{{ get_dir_url('.index', path)|safe }}">
->>>>>>> accb9aad
                     <i class="fa fa-folder-o icon-folder-close"></i> <span>{{ name }}</span>
                 </a>
             </td>
@@ -126,12 +121,8 @@
                   {{ name }}
                 {% endif %}
             </td>
-<<<<<<< HEAD
             {% if admin_view.is_column_visible('size') %}
-            <td>
-=======
             <td data-title="{{ _gettext('Size') }}">
->>>>>>> accb9aad
                 {{ size|filesizeformat }}
             </td>
             {% endif %}
