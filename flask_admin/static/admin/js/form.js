(function() {
    var AdminForm = function() {
      // Field converters
      var fieldConverters = [];

      /**
      * Process AJAX fk-widget
      */
      function processAjaxWidget($el, name) {
        var multiple = $el.attr('data-multiple') == '1';

        var opts = {
          width: 'resolve',
          minimumInputLength: $el.attr('data-minimum-input-length'),
          placeholder: 'data-placeholder',
          ajax: {
            url: $el.attr('data-url'),
            data: function(term, page) {
              return {
                query: term,
                offset: (page - 1) * 10,
                limit: 10
              };
            },
            results: function(data, page) {
              var results = [];

              for (var k in data) {
                var v = data[k];

                results.push({id: v[0], text: v[1]});
              }

              return {
                results: results,
                more: results.length == 10
              };
            }
          },
          initSelection: function(element, callback) {
            $el = $(element);
            var value = jQuery.parseJSON($el.attr('data-json'));
            var result = null;

            if (value) {
              if (multiple) {
                result = [];

                for (var k in value) {
                  var v = value[k];
                  result.push({id: v[0], text: v[1]});
                }

                callback(result);
              } else {
                result = {id: value[0], text: value[1]};
              }
            }

            callback(result);
          }
        };

        if ($el.attr('data-allow-blank'))
          opts['allowClear'] = true;

        opts['multiple'] = multiple;

        $el.select2(opts);
      }

      /**
       * Process Leaflet (map) widget
       */
      function processLeafletWidget($el, name) {
        if (!window.MAPBOX_MAP_ID) {
          console.error("You must set MAPBOX_MAP_ID in your Flask settings to use the map widget");
          return false;
        }
        if (!window.DEFAULT_CENTER_LAT || !window.DEFAULT_CENTER_LONG) {
          console.error("You must set DEFAULT_CENTER_LAT and DEFAULT_CENTER_LONG in your Flask settings to use the map widget");
          return false;
        }

        var geometryType = $el.data("geometry-type")
        if (geometryType) {
          geometryType = geometryType.toUpperCase();
        } else {
          geometryType = "GEOMETRY";
        }
        var multiple = geometryType.lastIndexOf("MULTI", geometryType) === 0;
        var editable = ! $el.is(":disabled");

        var $map = $("<div>").width($el.data("width")).height($el.data("height"));
        $el.after($map).hide();

        var center = null;
        if($el.data("lat") && $el.data("lng")) {
          center = L.latLng($el.data("lat"), $el.data("lng"));
        }

        var maxBounds = null;
        if ($el.data("max-bounds-sw-lat") && $el.data("max-bounds-sw-lng") &&
          $el.data("max-bounds-ne-lat") && $el.data("max-bounds-ne-lng"))
        {
          maxBounds = L.latLngBounds(
            L.latLng($el.data("max-bounds-sw-lat"), $el.data("max-bounds-sw-lng")),
            L.latLng($el.data("max-bounds-ne-lat"), $el.data("max-bounds-ne-lng"))
          )
        }

        var editableLayers;
        if ($el.val()) {
          editableLayers = new L.geoJson(JSON.parse($el.val()));
          center = center || editableLayers.getBounds().getCenter();
        } else {
          editableLayers = new L.geoJson();
        }

        var mapOptions = {
          center: center,
          zoom: $el.data("zoom") || 12,
          minZoom: $el.data("min-zoom"),
          maxZoom: $el.data("max-zoom"),
          maxBounds: maxBounds
        }

        if (!editable) {
          mapOptions.dragging = false;
          mapOptions.touchzoom = false;
          mapOptions.scrollWheelZoom = false;
          mapOptions.doubleClickZoom = false;
          mapOptions.boxZoom = false;
          mapOptions.tap = false;
          mapOptions.keyboard = false;
          mapOptions.zoomControl = false;
        }

        // only show attributions if the map is big enough
        // (otherwise, it gets in the way)
        if ($map.width() * $map.height() < 10000) {
          mapOptions.attributionControl = false;
        }

        var map = L.map($map.get(0), mapOptions)
        map.addLayer(editableLayers);

        if (center) {
          // if we have more than one point, make the map show everything
          var bounds = editableLayers.getBounds()
          if (!bounds.getNorthEast().equals(bounds.getSouthWest())) {
            map.fitBounds(bounds);
          }
        } else {
          // use the default map center
          map.setView([window.DEFAULT_CENTER_LAT, window.DEFAULT_CENTER_LONG], 12);
        }

        // set up tiles
        if($el.data('tile-layer-url')){
          var attribution = $el.data('tile-layer-attribution') || ''
          L.tileLayer('//'+$el.data('tile-layer-url'), {
            attribution: attribution,
            maxZoom: 18
          }).addTo(map)
        } else {
          var mapboxVersion = window.MAPBOX_ACCESS_TOKEN ? 4 : 3;
          L.tileLayer('//{s}.tiles.mapbox.com/v'+mapboxVersion+'/'+MAPBOX_MAP_ID+'/{z}/{x}/{y}.png?access_token='+window.MAPBOX_ACCESS_TOKEN, {
            attribution: 'Map data &copy; <a href="//openstreetmap.org">OpenStreetMap</a> contributors, <a href="//creativecommons.org/licenses/by-sa/2.0/">CC-BY-SA</a>, Imagery © <a href="//mapbox.com">Mapbox</a>',
            maxZoom: 18
          }).addTo(map);
        }


        // everything below here is to set up editing, so if we're not editable,
        // we can just return early.
        if (!editable) {
          return true;
        }

        // set up Leaflet.draw editor
        var drawOptions = {
          draw: {
            // circles are not geometries in geojson
            circle: false,
            circlemarker: false
          },
          edit: {
            featureGroup: editableLayers
          }
        }

        if ($.inArray(geometryType, ["POINT", "MULTIPOINT"]) > -1) {
          drawOptions.draw.polyline = false;
          drawOptions.draw.polygon = false;
          drawOptions.draw.rectangle = false;
        } else if ($.inArray(geometryType, ["LINESTRING", "MULTILINESTRING"]) > -1) {
          drawOptions.draw.marker = false;
          drawOptions.draw.polygon = false;
          drawOptions.draw.rectangle = false;
        } else if ($.inArray(geometryType, ["POLYGON", "MULTIPOLYGON"]) > -1) {
          drawOptions.draw.marker = false;
          drawOptions.draw.polyline = false;
        }
        var drawControl = new L.Control.Draw(drawOptions);
        map.addControl(drawControl);
        if (window.MAPBOX_SEARCH) {
          var circle = L.circleMarker([0, 0]);
          var $autocompleteEl = $('<input style="position: absolute; z-index: 9999; display: block; margin: -42px 0 0 10px; width: 50%">');
          var $form = $($el.get(0).form);

          $autocompleteEl.insertAfter($map);
          $form.on('submit', function (evt) {
            if ($autocompleteEl.is(':focus')) {
              evt.preventDefault();
              return false;
            }
          });
          var autocomplete = new google.maps.places.Autocomplete($autocompleteEl.get(0));
          autocomplete.addListener('place_changed', function() {
            var place = autocomplete.getPlace();
            var loc = place.geometry.location;
            var viewport = place.geometry.viewport;
            circle.setLatLng(L.latLng(loc.lat(), loc.lng()));
            circle.addTo(map);
            if (viewport) {
              map.fitBounds([
                viewport.getNorthEast().toJSON(),
                viewport.getSouthWest().toJSON(),
              ]);
            }
            else {
              map.fitBounds(circle.getBounds());
            }
          });
        }


        // save when the editableLayers are edited
        var saveToTextArea = function() {
          var geo = editableLayers.toGeoJSON();
          if (geo.features.length === 0) {
            $el.val("");
            return true
          }
          if (multiple) {
            var coords = $.map(geo.features, function(feature) {
              return [feature.geometry.coordinates];
            })
            geo = {
              "type": geometryType,
              "coordinates": coords
            }
          } else {
            geo = geo.features[0].geometry;
          }
          $el.val(JSON.stringify(geo));
        }

        // handle creation
        map.on('draw:created', function (e) {
          if (!multiple) {
            editableLayers.clearLayers();
          }
          editableLayers.addLayer(e.layer);
          saveToTextArea();
        })
        map.on('draw:edited', saveToTextArea);
        map.on('draw:deleted', saveToTextArea);
      }

      /**
      * Process data-role attribute for the given input element. Feel free to override
      *
      * @param {Selector} $el jQuery selector
      * @param {String} name data-role value
      */
      this.applyStyle = function($el, name) {
        // Process converters first
        for (var conv in fieldConverters) {
            var fieldConv = fieldConverters[conv];

            if (fieldConv($el, name))
                return true;
        }

        // make x-editable's POST compatible with WTForms
        // for x-editable, x-editable-combodate, and x-editable-boolean cases
        var overrideXeditableParams = function(params) {
            var newParams = {};
            newParams['list_form_pk'] = params.pk;
            newParams[params.name] = params.value;
            if ($(this).data('csrf')) {
                newParams['csrf_token'] = $(this).data('csrf');
            }
            return newParams;
        }

        switch (name) {
            case 'select2':
                var opts = {
                    width: 'resolve'
                };

                if ($el.attr('data-allow-blank'))
                    opts['allowClear'] = true;

                opts['minimumInputLength'] = $el.attr('data-minimum-input-length');

                if ($el.attr('data-tags')) {
                    $.extend(opts, {
                        tokenSeparators: [','],
                        tags: []
                    });
                }

                $el.select2(opts);
                return true;
            case 'select2-tags':
                // get tags from element
                if ($el.attr('data-tags')) {
                    var tags = JSON.parse($el.attr('data-tags'));
                } else {
                    var tags = [];
                }

                // default to a comma for separating list items
                // allows using spaces as a token separator
                if ($el.attr('data-token-separators')) {
                    var tokenSeparators = JSON.parse($el.attr('data-tags'));
                } else {
                    var tokenSeparators = [','];
                }

                var opts = {
                    width: 'resolve',
                    tags: tags,
                    tokenSeparators: tokenSeparators,
                    formatNoMatches: function() {
                        return 'Enter comma separated values';
                    }
                };

                $el.select2(opts);

                // submit on ENTER
                $el.parent().find('input.select2-input').on('keyup', function(e) {
                   if(e.keyCode === 13)
                      $(this).closest('form').submit();
                });
                return true;
            case 'select2-ajax':
                processAjaxWidget($el, name);
                return true;
            case 'datepicker':
                $el.daterangepicker({
                  timePicker: false,
                  showDropdowns: true,
                  singleDatePicker: true,
                  format: $el.attr('data-date-format')
                },
                function(start, end) {
                    $('.filter-val').trigger("change");
                });
                return true;
            case 'daterangepicker':
                $el.daterangepicker({
                  timePicker: false,
                  showDropdowns: true,
                  separator: ' to ',
                  format: $el.attr('data-date-format')
                },
                function(start, end) {
                    $('.filter-val').trigger("change");
                });
                return true;
            case 'datetimepicker':
                $el.daterangepicker({
                  timePicker: true,
                  showDropdowns: true,
                  singleDatePicker: true,
                  timePickerIncrement: 1,
                  timePicker12Hour: false,
                  format: $el.attr('data-date-format')
                },
                function(start, end) {
                    $('.filter-val').trigger("change");
                });
                $el.on('show.daterangepicker', function (event, data) {
                  if ($el.val() == "") {
                    var now = moment().seconds(0); // set seconds to 0
                    // change datetime to current time if field is blank
                    $el.data('daterangepicker').setCustomDates(now, now);
                  }
                });
                return true;
            case 'datetimerangepicker':
                $el.daterangepicker({
                  timePicker: true,
                  showDropdowns: true,
                  timePickerIncrement: 1,
                  timePicker12Hour: false,
                  separator: ' to ',
                  format: $el.attr('data-date-format')
                },
                function(start, end) {
                    $('.filter-val').trigger("change");
                });
                return true;
            case 'timepicker':
                $el.daterangepicker({
                  // Bootstrap 2 option
                  timePicker: true,
                  showDropdowns: true,
                  format: $el.attr('data-date-format'),
                  timePicker12Hour: false,
                  timePickerIncrement: 1,
                  singleDatePicker: true
                },
                function(start, end) {
                    $('.filter-val').trigger("change");
                });
                // hack to hide calendar to create a time-only picker
                $el.data('daterangepicker').container.find('.calendar-date').hide();
                $el.on('showCalendar.daterangepicker', function (event, data) {
                    var $container = data.container;
                    $container.find('.calendar-date').remove();
                });
                return true;
            case 'timerangepicker':
                $el.daterangepicker({
                  // Bootstrap 2 option
                  timePicker: true,
                  showDropdowns: true,
                  format: $el.attr('data-date-format'),
                  timePicker12Hour: false,
                  separator: ' to ',
                  timePickerIncrement: 1
                },
                function(start, end) {
                    $('.filter-val').trigger("change");
                });
                // hack - hide calendar + range inputs
                $el.data('daterangepicker').container.find('.calendar-date').hide();
                $el.data('daterangepicker').container.find('.daterangepicker_start_input').hide();
                $el.data('daterangepicker').container.find('.daterangepicker_end_input').hide();
                // hack - add TO between time inputs
                $el.data('daterangepicker').container.find('.left').before($('<div style="float: right; margin-top: 20px; padding-left: 5px; padding-right: 5px;"> to </span>'));
                $el.on('showCalendar.daterangepicker', function (event, data) {
                    var $container = data.container;
                    $container.find('.calendar-date').remove();
                });
                return true;
            case 'leaflet':
                processLeafletWidget($el, name);
                return true;
            case 'x-editable':
                $el.editable({params: overrideXeditableParams});
                return true;
            case 'x-editable-combodate':
                $el.editable({
                    params: overrideXeditableParams,
                    combodate: {
                        // prevent minutes from showing in 5 minute increments
                        minuteStep: 1,
                        maxYear: 2030,
                    }
                });
                return true;
            case 'x-editable-select2-multiple':
                $el.editable({
                    params: overrideXeditableParams,
                    ajaxOptions: {
                        // prevents keys with the same value from getting converted into arrays
                        traditional: true
                    },
                    select2: {
                        multiple: true
                    },
                    display: function(value) {
                        // override to display text instead of ids on list view
                        var html = [];
                        var data = $.fn.editableutils.itemsByValue(value, $el.data('source'), 'id');

                        if(data.length) {
                            $.each(data, function(i, v) { html.push($.fn.editableutils.escape(v.text)); });
                            $(this).html(html.join(', '));
                        } else {
                            $(this).empty();
                        }
                    }
                });
                return true;
            case 'x-editable-boolean':
                $el.editable({
                    params: overrideXeditableParams,
<<<<<<< HEAD
                    display: function(value, sourceData, response) {
                       // display boolean value as an icon
                       if(value == '1') {
                           $(this).html('<span class="fa fa-check-circle glyphicon glyphicon-ok-circle icon-ok-circle"></span>');
                       } else {
                           $(this).html('<span class="fa fa-minus-circle glyphicon glyphicon-minus-sign icon-minus-sign"></span>');
=======
                    display: function(value, response) {
                       // display new boolean value as an icon
                       if(response) {
                           if(value == '1') {
                               $(this).html('<span class="fa fa-check-circle glyphicon glyphicon-ok-circle icon-ok-circle"></span>');
                           } else {
                               $(this).html('<span class="fa fa-minus-circle glyphicon glyphicon-minus-sign icon-minus-sign"></span>');
                           }
>>>>>>> ec99ee96
                       }
                    },
                    success: function(response, newValue) {
                      // update display
                      if(newValue == '1') {
                          $(this).html('<span class="fa fa-check-circle glyphicon glyphicon-ok-circle icon-ok-circle"></span>');
                      } else {
                          $(this).html('<span class="fa fa-minus-circle glyphicon glyphicon-minus-sign icon-minus-sign"></span>');
                      }
                    }
                });
        }
      };

      /**
      * Add inline form field
      *
      * @method addInlineField
      * @param {Node} el Button DOM node
      * @param {String} elID Form ID
      */
      this.addInlineField = function(el, elID) {
        // Get current inline field
        var $el = $(el).closest('.inline-field');
        // Figure out new field ID
        var id = elID;

        var $parentForm = $el.parent().closest('.inline-field');

        if ($parentForm.hasClass('fresh')) {
          id = $parentForm.attr('id');
          if (elID) {
            id += '-' + elID;
          }
        }

        var $fieldList = $el.find('> .inline-field-list');
        var maxId = 0;

        $fieldList.children('.inline-field').each(function(idx, field) {
            var $field = $(field);

            var parts = $field.attr('id').split('-');
            idx = parseInt(parts[parts.length - 1], 10) + 1;

            if (idx > maxId) {
                maxId = idx;
            }
        });

        var prefix = id + '-' + maxId;

        // Get template
        var $template = $($el.find('> .inline-field-template').text());

        // Set form ID
        $template.attr('id', prefix);

        // Mark form that we just created
        $template.addClass('fresh');

        // Fix form IDs
        $('[name]', $template).each(function(e) {
            var me = $(this);

            var id = me.attr('id');
            var name = me.attr('name');

            id = prefix + (id !== '' ? '-' + id : '');
            name = prefix + (name !== '' ? '-' + name : '');

            me.attr('id', id);
            me.attr('name', name);
        });

        $template.appendTo($fieldList);

        // Select first field
        $('input:first', $template).focus();

        // Apply styles
        this.applyGlobalStyles($template);
      };

      /**
      * Apply global input styles.
      *
      * @method applyGlobalStyles
      * @param {Selector} jQuery element
      */
      this.applyGlobalStyles = function(parent) {
        var self = this;

        $(':input[data-role], a[data-role]', parent).each(function() {
            var $el = $(this);
            self.applyStyle($el, $el.attr('data-role'));
        });
      };

      /**
      * Add a field converter for customizing styles
      *
      * @method addFieldConverter
      * @param {converter} function($el, name)
      */
      this.addFieldConverter = function(converter) {
        fieldConverters.push(converter);
      };
    };

    // Add on event handler
    $('body').on('click', '.inline-remove-field' , function(e) {
        e.preventDefault();
        var r = confirm($('.inline-remove-field').attr('value'));
        var form = $(this).closest('.inline-field');
        if ( r == true ){
        form.remove();
      }
    });

    // Expose faForm globally
    var faForm = window.faForm = new AdminForm();

    // Apply global styles for current page after page loaded
    $(function() {
        faForm.applyGlobalStyles(document);
    });
})();<|MERGE_RESOLUTION|>--- conflicted
+++ resolved
@@ -494,23 +494,12 @@
             case 'x-editable-boolean':
                 $el.editable({
                     params: overrideXeditableParams,
-<<<<<<< HEAD
-                    display: function(value, sourceData, response) {
+                    display: function(value, response) {
                        // display boolean value as an icon
                        if(value == '1') {
                            $(this).html('<span class="fa fa-check-circle glyphicon glyphicon-ok-circle icon-ok-circle"></span>');
                        } else {
                            $(this).html('<span class="fa fa-minus-circle glyphicon glyphicon-minus-sign icon-minus-sign"></span>');
-=======
-                    display: function(value, response) {
-                       // display new boolean value as an icon
-                       if(response) {
-                           if(value == '1') {
-                               $(this).html('<span class="fa fa-check-circle glyphicon glyphicon-ok-circle icon-ok-circle"></span>');
-                           } else {
-                               $(this).html('<span class="fa fa-minus-circle glyphicon glyphicon-minus-sign icon-minus-sign"></span>');
-                           }
->>>>>>> ec99ee96
                        }
                     },
                     success: function(response, newValue) {
