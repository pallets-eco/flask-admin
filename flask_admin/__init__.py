<<<<<<< HEAD
__version__ = '1.6.15'
__author__ = 'Flask-Admin team, and Sean McCarthy'
=======
__version__ = '1.6.1'
__author__ = 'Flask-Admin team'
>>>>>>> 46d5a6ee
__email__ = 'serge.koval+github@gmail.com'


from .base import expose, expose_plugview, Admin, BaseView, AdminIndexView  # noqa: F401<|MERGE_RESOLUTION|>--- conflicted
+++ resolved
@@ -1,10 +1,5 @@
-<<<<<<< HEAD
-__version__ = '1.6.15'
-__author__ = 'Flask-Admin team, and Sean McCarthy'
-=======
 __version__ = '1.6.1'
 __author__ = 'Flask-Admin team'
->>>>>>> 46d5a6ee
 __email__ = 'serge.koval+github@gmail.com'
 
 
