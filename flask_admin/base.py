--- conflicted
+++ resolved
@@ -9,11 +9,7 @@
 from flask_admin import helpers as h
 
 # For compatibility reasons import MenuLink
-<<<<<<< HEAD
-from flask_admin.menu import MenuCategory, MenuView, MenuLink, SubMenuCategory
-=======
-from flask_admin.menu import MenuCategory, MenuView, MenuLink  # noqa: F401
->>>>>>> 58e9ea7a
+from flask_admin.menu import MenuCategory, MenuView, MenuLink, SubMenuCategory # noqa: F401
 
 
 def expose(url='/', methods=('GET',)):
