--- conflicted
+++ resolved
@@ -3043,16 +3043,7 @@
         assert "id=2" in rv.location
 
 
-<<<<<<< HEAD
-@pytest.mark.parametrize(
-    "session_or_db",
-    [
-        pytest.param("session", id="with_session_deprecated"),
-        pytest.param("db", id="with_db"),
-    ],
-)
-def test_simple_list_pager(app, db, admin, session_or_db):
-=======
+
 def test_relative_redirect_on_save_and_add_another(app, db, admin):
     """
     Test that redirect URL after "Save and Add Another" is relative
@@ -3090,8 +3081,14 @@
         assert "url=http://localhost/admin/model2view/" in rv.location
 
 
-def test_simple_list_pager(app, db, admin):
->>>>>>> 82847d8e
+@pytest.mark.parametrize(
+    "session_or_db",
+    [
+        pytest.param("session", id="with_session_deprecated"),
+        pytest.param("db", id="with_db"),
+    ],
+)
+def test_simple_list_pager(app, db, admin, session_or_db):
     with app.app_context():
         Model1, _ = create_models(db)
 
