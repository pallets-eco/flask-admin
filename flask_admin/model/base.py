import warnings
import re
import csv
import mimetypes
import time
from math import ceil

from werkzeug import secure_filename

from flask import (current_app, request, redirect, flash, abort, json,
                   Response, get_flashed_messages, stream_with_context)
from jinja2 import contextfunction
try:
    import tablib
except ImportError:
    tablib = None
from wtforms.fields import HiddenField
from wtforms.fields.core import UnboundField
from wtforms.validators import ValidationError, InputRequired

from flask_admin.babel import gettext

from flask_admin.base import BaseView, expose
from flask_admin.form import BaseForm, FormOpts, rules
from flask_admin.model import filters, typefmt, template
from flask_admin.actions import ActionsMixin
from flask_admin.helpers import (get_form_data, validate_form_on_submit,
                                 get_redirect_target, flash_errors)
from flask_admin.tools import rec_getattr
from flask_admin._backwards import ObsoleteAttr
from flask_admin._compat import (iteritems, itervalues, OrderedDict,
                                 as_unicode, csv_encode, text_type)
from .helpers import prettify_name, get_mdict_item_or_list
from .ajax import AjaxModelLoader

# Used to generate filter query string name
filter_char_re = re.compile('[^a-z0-9 ]')
filter_compact_re = re.compile(' +')


class ViewArgs(object):
    """
        List view arguments.
    """
    def __init__(self, page=None, page_size=None, sort=None, sort_desc=None, search=None, filters=None, extra_args=None):
        self.page = page
        self.page_size = page_size
        self.sort = sort
        self.sort_desc = bool(sort_desc)
        self.search = search
        self.filters = filters

        if not self.search:
            self.search = None

        self.extra_args = extra_args or dict()

    def clone(self, **kwargs):
        if self.filters:
            flt = list(self.filters)
        else:
            flt = None

        kwargs.setdefault('page', self.page)
        kwargs.setdefault('page_size', self.page_size)
        kwargs.setdefault('sort', self.sort)
        kwargs.setdefault('sort_desc', self.sort_desc)
        kwargs.setdefault('search', self.search)
        kwargs.setdefault('filters', flt)
        kwargs.setdefault('extra_args', dict(self.extra_args))

        return ViewArgs(**kwargs)


class FilterGroup(object):
    def __init__(self, label):
        self.label = label
        self.filters = []

    def append(self, filter):
        self.filters.append(filter)

    def non_lazy(self):
        filters = []
        for item in self.filters:
            copy = dict(item)
            copy['operation'] = as_unicode(copy['operation'])
            options = copy['options']
            if options:
                copy['options'] = [(k, text_type(v)) for k, v in options]

            filters.append(copy)
        return as_unicode(self.label), filters

    def __iter__(self):
        return iter(self.filters)


class BaseModelView(BaseView, ActionsMixin):
    """
        Base model view.

        This view does not make any assumptions on how models are stored or managed, but expects the following:

            1. The provided model is an object
            2. The model contains properties
            3. Each model contains an attribute which uniquely identifies it (i.e. a primary key for a database model)
            4. It is possible to retrieve a list of sorted models with pagination applied from a data source
            5. You can get one model by its identifier from the data source

        Essentially, if you want to support a new data store, all you have to do is:

            1. Derive from the `BaseModelView` class
            2. Implement various data-related methods (`get_list`, `get_one`, `create_model`, etc)
            3. Implement automatic form generation from the model representation (`scaffold_form`)
    """
    # Permissions
    can_create = True
    """Is model creation allowed"""

    can_edit = True
    """Is model editing allowed"""

    can_delete = True
    """Is model deletion allowed"""

    can_view_details = False
    """
        Setting this to true will enable the details view. This is recommended
        when there are too many columns to display in the list_view.
    """

    can_export = False
    """Is model list export allowed"""

    # Templates
    list_template = 'admin/model/list.html'
    """Default list view template"""

    edit_template = 'admin/model/edit.html'
    """Default edit template"""

    create_template = 'admin/model/create.html'
    """Default create template"""

    details_template = 'admin/model/details.html'
    """Default details view template"""

    # Modal Templates
    edit_modal_template = 'admin/model/modals/edit.html'
    """Default edit modal template"""

    create_modal_template = 'admin/model/modals/create.html'
    """Default create modal template"""

    details_modal_template = 'admin/model/modals/details.html'
    """Default details modal view template"""

    # Modals
    edit_modal = False
    """Setting this to true will display the edit_view as a modal dialog."""

    create_modal = False
    """Setting this to true will display the create_view as a modal dialog."""

    details_modal = False
    """Setting this to true will display the details_view as a modal dialog."""

    # Customizations
    column_list = ObsoleteAttr('column_list', 'list_columns', None)
    """
        Collection of the model field names for the list view.
        If set to `None`, will get them from the model.

        For example::

            class MyModelView(BaseModelView):
                column_list = ('name', 'last_name', 'email')

        (Added in 1.4.0) SQLAlchemy model attributes can be used instead of strings::

            class MyModelView(BaseModelView):
                column_list = ('name', User.last_name)

        When using SQLAlchemy models, you can reference related columns like this::
            class MyModelView(BaseModelView):
                column_list = ('<relationship>.<related column name>',)
    """

    column_exclude_list = ObsoleteAttr('column_exclude_list',
                                       'excluded_list_columns', None)
    """
        Collection of excluded list column names.

        For example::

            class MyModelView(BaseModelView):
                column_exclude_list = ('last_name', 'email')
    """

    column_details_list = None
    """
        Collection of the field names included in the details view.
        If set to `None`, will get them from the model.
    """

    column_details_exclude_list = None
    """
        Collection of fields excluded from the details view.
    """

    column_export_list = None
    """
        Collection of the field names included in the export.
        If set to `None`, will get them from the model.
    """

    column_export_exclude_list = None
    """
        Collection of fields excluded from the export.
    """

    column_formatters = ObsoleteAttr('column_formatters', 'list_formatters', dict())
    """
        Dictionary of list view column formatters.

        For example, if you want to show price multiplied by
        two, you can do something like this::

            class MyModelView(BaseModelView):
                column_formatters = dict(price=lambda v, c, m, p: m.price*2)

        or using Jinja2 `macro` in template::

            from flask_admin.model.template import macro

            class MyModelView(BaseModelView):
                column_formatters = dict(price=macro('render_price'))

            # in template
            {% macro render_price(model, column) %}
                {{ model.price * 2 }}
            {% endmacro %}

        The Callback function has the prototype::

            def formatter(view, context, model, name):
                # `view` is current administrative view
                # `context` is instance of jinja2.runtime.Context
                # `model` is model instance
                # `name` is property name
                pass
    """

    column_formatters_export = None
    """
        Dictionary of list view column formatters to be used for export.

        Defaults to column_formatters when set to None.

        Functions the same way as column_formatters except
        that macros are not supported.
    """

    column_type_formatters = ObsoleteAttr('column_type_formatters', 'list_type_formatters', None)
    """
        Dictionary of value type formatters to be used in the list view.

        By default, three types are formatted:

        1. ``None`` will be displayed as an empty string
        2. ``bool`` will be displayed as a checkmark if it is ``True``
        3. ``list`` will be joined using ', '

        If you don't like the default behavior and don't want any type formatters
        applied, just override this property with an empty dictionary::

            class MyModelView(BaseModelView):
                column_type_formatters = dict()

        If you want to display `NULL` instead of an empty string, you can do
        something like this. Also comes with bonus `date` formatter::

            from datetime import date
            from flask_admin.model import typefmt

            def date_format(view, value):
                return value.strftime('%d.%m.%Y')

            MY_DEFAULT_FORMATTERS = dict(typefmt.BASE_FORMATTERS)
            MY_DEFAULT_FORMATTERS.update({
                    type(None): typefmt.null_formatter,
                    date: date_format
                })

            class MyModelView(BaseModelView):
                column_type_formatters = MY_DEFAULT_FORMATTERS

        Type formatters have lower priority than list column formatters.

        The callback function has following prototype::

            def type_formatter(view, value):
                # `view` is current administrative view
                # `value` value to format
                pass
    """

    column_type_formatters_export = None
    """
        Dictionary of value type formatters to be used in the export.

        By default, two types are formatted:

        1. ``None`` will be displayed as an empty string
        2. ``list`` will be joined using ', '

        Functions the same way as column_type_formatters.
    """

    column_labels = ObsoleteAttr('column_labels', 'rename_columns', None)
    """
        Dictionary where key is column name and value is string to display.

        For example::

            class MyModelView(BaseModelView):
                column_labels = dict(name='Name', last_name='Last Name')
    """

    column_descriptions = None
    """
        Dictionary where key is column name and
        value is description for `list view` column or add/edit form field.

        For example::

            class MyModelView(BaseModelView):
                column_descriptions = dict(
                    full_name='First and Last name'
                )
    """

    column_sortable_list = ObsoleteAttr('column_sortable_list',
                                        'sortable_columns',
                                        None)
    """
        Collection of the sortable columns for the list view.
        If set to `None`, will get them from the model.

        For example::

            class MyModelView(BaseModelView):
                column_sortable_list = ('name', 'last_name')

        If you want to explicitly specify field/column to be used while
        sorting, you can use a tuple::

            class MyModelView(BaseModelView):
                column_sortable_list = ('name', ('user', 'user.username'))

        When using SQLAlchemy models, model attributes can be used instead
        of strings::

            class MyModelView(BaseModelView):
                column_sortable_list = ('name', ('user', User.username))
    """

    column_default_sort = None
    """
        Default sort column if no sorting is applied.

        Example::

            class MyModelView(BaseModelView):
                column_default_sort = 'user'

        You can use tuple to control ascending descending order. In following example, items
        will be sorted in descending order::

            class MyModelView(BaseModelView):
                column_default_sort = ('user', True)
    """

    column_searchable_list = ObsoleteAttr('column_searchable_list',
                                          'searchable_columns',
                                          None)
    """
        A collection of the searchable columns. It is assumed that only
        text-only fields are searchable, but it is up to the model
        implementation to decide.

        Example::

            class MyModelView(BaseModelView):
                column_searchable_list = ('name', 'email')
    """

    column_editable_list = None
    """
        Collection of the columns which can be edited from the list view.

        For example::

            class MyModelView(BaseModelView):
                column_editable_list = ('name', 'last_name')
    """

    column_choices = None
    """
        Map choices to columns in list view

        Example::

            class MyModelView(BaseModelView):
                column_choices = {
                    'my_column': [
                        ('db_value', 'display_value'),
                    ]
                }
    """

    column_filters = None
    """
        Collection of the column filters.

        Can contain either field names or instances of :class:`~flask_admin.model.filters.BaseFilter` classes.

        Example::

            class MyModelView(BaseModelView):
                column_filters = ('user', 'email')
    """

    named_filter_urls = False
    """
        Set to True to use human-readable names for filters in URL parameters.

        False by default so as to be robust across translations.

        Changing this parameter will break any existing URLs that have filters.
    """

    column_display_pk = ObsoleteAttr('column_display_pk',
                                     'list_display_pk',
                                     False)
    """
        Controls if the primary key should be displayed in the list view.
    """

    column_display_actions = True
    """
        Controls the display of the row actions (edit, delete, details, etc.)
        column in the list view.

        Useful for preventing a blank column from displaying if your view does
        not use any build-in or custom row actions.

        This column is not hidden automatically due to backwards compatibility.

        Note: This only affects display and does not control whether the row
        actions endpoints are accessible.
    """

    column_extra_row_actions = None
    """
        List of row actions (instances of :class:`~flask_admin.model.template.BaseListRowAction`).

        Flask-Admin will generate standard per-row actions (edit, delete, etc)
        and will append custom actions from this list right after them.

        For example::

            from flask_admin.model.template import EndpointLinkRowAction, LinkRowAction

            class MyModelView(BaseModelView):
                column_extra_row_actions = [
                    LinkRowAction('glyphicon glyphicon-off', 'http://direct.link/?id={row_id}'),
                    EndpointLinkRowAction('glyphicon glyphicon-test', 'my_view.index_view')
                ]
    """

    simple_list_pager = False
    """
        Enable or disable simple list pager.
        If enabled, model interface would not run count query and will only show prev/next pager buttons.
    """

    form = None
    """
        Form class. Override if you want to use custom form for your model.
        Will completely disable form scaffolding functionality.

        For example::

            class MyForm(Form):
                name = StringField('Name')

            class MyModelView(BaseModelView):
                form = MyForm
    """

    form_base_class = BaseForm
    """
        Base form class. Will be used by form scaffolding function when creating model form.

        Useful if you want to have custom constructor or override some fields.

        Example::

            class MyBaseForm(Form):
                def do_something(self):
                    pass

            class MyModelView(BaseModelView):
                form_base_class = MyBaseForm

    """

    form_args = None
    """
        Dictionary of form field arguments. Refer to WTForms documentation for
        list of possible options.

        Example::

            from wtforms.validators import DataRequired
            class MyModelView(BaseModelView):
                form_args = dict(
                    name=dict(label='First Name', validators=[DataRequired()])
                )
    """

    form_columns = None
    """
        Collection of the model field names for the form. If set to `None` will
        get them from the model.

        Example::

            class MyModelView(BaseModelView):
                form_columns = ('name', 'email')

        (Added in 1.4.0) SQLAlchemy model attributes can be used instead of
        strings::

            class MyModelView(BaseModelView):
                form_columns = ('name', User.last_name)

        SQLA Note: Model attributes must be on the same model as your ModelView
        or you will need to use `inline_models`.
    """

    form_excluded_columns = ObsoleteAttr('form_excluded_columns',
                                         'excluded_form_columns',
                                         None)
    """
        Collection of excluded form field names.

        For example::

            class MyModelView(BaseModelView):
                form_excluded_columns = ('last_name', 'email')
    """

    form_overrides = None
    """
        Dictionary of form column overrides.

        Example::

            class MyModelView(BaseModelView):
                form_overrides = dict(name=wtf.FileField)
    """

    form_widget_args = None
    """
        Dictionary of form widget rendering arguments.
        Use this to customize how widget is rendered without using custom template.

        Example::

            class MyModelView(BaseModelView):
                form_widget_args = {
                    'description': {
                        'rows': 10,
                        'style': 'color: black'
                    },
                    'other_field': {
                        'disabled': True
                    }
                }

        Changing the format of a DateTimeField will require changes to both form_widget_args and form_args.

        Example::

            form_args = dict(
                start=dict(format='%Y-%m-%d %I:%M %p') # changes how the input is parsed by strptime (12 hour time)
            )
            form_widget_args = dict(
                start={'data-date-format': u'yyyy-mm-dd HH:ii P', 'data-show-meridian': 'True'} # changes how the DateTimeField displays the time
            )
    """

    form_extra_fields = None
    """
        Dictionary of additional fields.

        Example::

            class MyModelView(BaseModelView):
                form_extra_fields = {
                    'password': PasswordField('Password')
                }

        You can control order of form fields using ``form_columns`` property. For example::

            class MyModelView(BaseModelView):
                form_columns = ('name', 'email', 'password', 'secret')

                form_extra_fields = {
                    'password': PasswordField('Password')
                }

        In this case, password field will be put between email and secret fields that are autogenerated.
    """

    form_ajax_refs = None
    """
        Use AJAX for foreign key model loading.

        Should contain dictionary, where key is field name and value is either a dictionary which
        configures AJAX lookups or backend-specific `AjaxModelLoader` class instance.

        For example, it can look like::

            class MyModelView(BaseModelView):
                form_ajax_refs = {
                    'user': {
                        'fields': ('first_name', 'last_name', 'email'),
                        'page_size': 10
                    }
                }

        Or with SQLAlchemy backend like this::

            class MyModelView(BaseModelView):
                form_ajax_refs = {
                    'user': QueryAjaxModelLoader('user', db.session, User, fields=['email'], page_size=10)
                }

        If you need custom loading functionality, you can implement your custom loading behavior
        in your `AjaxModelLoader` class.
    """

    form_rules = None
    """
        List of rendering rules for model creation form.

        This property changed default form rendering behavior and makes possible to rearrange order
        of rendered fields, add some text between fields, group them, etc. If not set, will use
        default Flask-Admin form rendering logic.

        Here's simple example which illustrates how to use::

            from flask_admin.form import rules

            class MyModelView(ModelView):
                form_rules = [
                    # Define field set with header text and four fields
                    rules.FieldSet(('first_name', 'last_name', 'email', 'phone'), 'User'),
                    # ... and it is just shortcut for:
                    rules.Header('User'),
                    rules.Field('first_name'),
                    rules.Field('last_name'),
                    # ...
                    # It is possible to create custom rule blocks:
                    MyBlock('Hello World'),
                    # It is possible to call macros from current context
                    rules.Macro('my_macro', foobar='baz')
                ]
    """

    form_edit_rules = None
    """
        Customized rules for the edit form. Override `form_rules` if present.
    """

    form_create_rules = None
    """
        Customized rules for the create form. Override `form_rules` if present.
    """

    # Actions
    action_disallowed_list = ObsoleteAttr('action_disallowed_list',
                                          'disallowed_actions',
                                          [])
    """
        Set of disallowed action names. For example, if you want to disable
        mass model deletion, do something like this:

            class MyModelView(BaseModelView):
                action_disallowed_list = ['delete']
    """

    # Export settings
    export_max_rows = 0
    """
        Maximum number of rows allowed for export.

        Unlimited by default. Uses `page_size` if set to `None`.
    """

    export_types = ['csv']
    """
        A list of available export filetypes. `csv` only is default, but any
        filetypes supported by tablib can be used.

        Check tablib for https://github.com/kennethreitz/tablib/blob/master/README.rst
        for supported types.
    """

    # Pagination settings
    page_size = 20
    """
        Default page size for pagination.
    """

    can_set_page_size = False
    """
        Allows to select page size via dropdown list
    """

    def __init__(self, model,
                 name=None, category=None, endpoint=None, url=None, static_folder=None,
                 menu_class_name=None, menu_icon_type=None, menu_icon_value=None):
        """
            Constructor.

            :param model:
                Model class
            :param name:
                View name. If not provided, will use the model class name
            :param category:
                View category
            :param endpoint:
                Base endpoint. If not provided, will use the model name.
            :param url:
                Base URL. If not provided, will use endpoint as a URL.
            :param menu_class_name:
                Optional class name for the menu item.
            :param menu_icon_type:
                Optional icon. Possible icon types:

                 - `flask_admin.consts.ICON_TYPE_GLYPH` - Bootstrap glyph icon
                 - `flask_admin.consts.ICON_TYPE_FONT_AWESOME` - Font Awesome icon
                 - `flask_admin.consts.ICON_TYPE_IMAGE` - Image relative to Flask static directory
                 - `flask_admin.consts.ICON_TYPE_IMAGE_URL` - Image with full URL
            :param menu_icon_value:
                Icon glyph name or URL, depending on `menu_icon_type` setting
        """
        self.model = model

        # If name not provided, it is model name
        if name is None:
            name = '%s' % self._prettify_class_name(model.__name__)

        super(BaseModelView, self).__init__(name, category, endpoint, url, static_folder,
                                            menu_class_name=menu_class_name,
                                            menu_icon_type=menu_icon_type,
                                            menu_icon_value=menu_icon_value)

        # Actions
        self.init_actions()

        # Scaffolding
        self._refresh_cache()

    # Endpoint
    def _get_endpoint(self, endpoint):
        if endpoint:
            return super(BaseModelView, self)._get_endpoint(endpoint)

        return self.model.__name__.lower()

    # Caching
    def _refresh_forms_cache(self):
        # Forms
        self._form_ajax_refs = self._process_ajax_references()

        if self.form_widget_args is None:
            self.form_widget_args = {}

        self._create_form_class = self.get_create_form()
        self._edit_form_class = self.get_edit_form()
        self._delete_form_class = self.get_delete_form()

        # List View In-Line Editing
        if self.column_editable_list:
            self._list_form_class = self.get_list_form()
        else:
            self.column_editable_list = {}

    def _refresh_filters_cache(self):
        self._filters = self.get_filters()

        if self._filters:
            self._filter_groups = OrderedDict()
            self._filter_args = {}

            for i, flt in enumerate(self._filters):
                key = as_unicode(flt.name)
                if key not in self._filter_groups:
                    self._filter_groups[key] = FilterGroup(flt.name)
                self._filter_groups[key].append({
                    'index': i,
                    'arg': self.get_filter_arg(i, flt),
                    'operation': flt.operation(),
                    'options': flt.get_options(self) or None,
                    'type': flt.data_type
                })

                self._filter_args[self.get_filter_arg(i, flt)] = (i, flt)
        else:
            self._filter_groups = None
            self._filter_args = None

    def _refresh_form_rules_cache(self):
        if self.form_create_rules:
            self._form_create_rules = rules.RuleSet(self, self.form_create_rules)
        else:
            self._form_create_rules = None

        if self.form_edit_rules:
            self._form_edit_rules = rules.RuleSet(self, self.form_edit_rules)
        else:
            self._form_edit_rules = None

        if self.form_rules:
            form_rules = rules.RuleSet(self, self.form_rules)

            if not self._form_create_rules:
                self._form_create_rules = form_rules

            if not self._form_edit_rules:
                self._form_edit_rules = form_rules

    def _refresh_cache(self):
        """
            Refresh various cached variables.
        """
        # List view
        self._list_columns = self.get_list_columns()
        self._sortable_columns = self.get_sortable_columns()

        # Details view
        self._details_columns = self.get_details_columns()

        # Export view
        self._export_columns = self.get_export_columns()

        # Labels
        if self.column_labels is None:
            self.column_labels = {}

        # Forms
        self._refresh_forms_cache()

        # Search
        self._search_supported = self.init_search()

        # Choices
        if self.column_choices:
            self._column_choices_map = dict([
                (column, dict(choices))
                for column, choices in self.column_choices.items()
            ])
        else:
            self.column_choices = self._column_choices_map = dict()

        # Column formatters
        if self.column_formatters_export is None:
            self.column_formatters_export = self.column_formatters

        # Type formatters
        if self.column_type_formatters is None:
            self.column_type_formatters = dict(typefmt.BASE_FORMATTERS)

        if self.column_type_formatters_export is None:
            self.column_type_formatters_export = dict(typefmt.EXPORT_FORMATTERS)

        if self.column_descriptions is None:
            self.column_descriptions = dict()

        # Filters
        self._refresh_filters_cache()

        # Form rendering rules
        self._refresh_form_rules_cache()

        # Process form rules
        self._validate_form_class(self._form_edit_rules, self._edit_form_class)
        self._validate_form_class(self._form_create_rules, self._create_form_class)

    # Primary key
    def get_pk_value(self, model):
        """
            Return PK value from a model object.
        """
        raise NotImplementedError()

    # List view
    def scaffold_list_columns(self):
        """
            Return list of the model field names. Must be implemented in
            the child class.

            Expected return format is list of tuples with field name and
            display text. For example::

                ['name', 'first_name', 'last_name']
        """
        raise NotImplementedError('Please implement scaffold_list_columns method')

    def get_column_name(self, field):
        """
            Return a human-readable column name.

            :param field:
                Model field name.
        """
        if self.column_labels and field in self.column_labels:
            return self.column_labels[field]
        else:
            return self._prettify_name(field)

    def get_list_row_actions(self):
        """
            Return list of row action objects, each is instance of :class:`~flask_admin.model.template.BaseListRowAction`
        """
        actions = []

        if self.can_view_details:
            if self.details_modal:
                actions.append(template.ViewPopupRowAction())
            else:
                actions.append(template.ViewRowAction())

        if self.can_edit:
            if self.edit_modal:
                actions.append(template.EditPopupRowAction())
            else:
                actions.append(template.EditRowAction())

        if self.can_delete:
            actions.append(template.DeleteRowAction())

        return actions + (self.column_extra_row_actions or [])

    def get_column_names(self, only_columns, excluded_columns):
        """
            Returns a list of tuples with the model field name and formatted
            field name.

            :param only_columns:
                List of columns to include in the results. If not set,
                `scaffold_list_columns` will generate the list from the model.
            :param excluded_columns:
                List of columns to exclude from the results if `only_columns`
                is not set.
        """
        if excluded_columns:
            only_columns = [c for c in only_columns if c not in excluded_columns]

        return [(c, self.get_column_name(c)) for c in only_columns]

    def get_list_columns(self):
        """
            Uses `get_column_names` to get a list of tuples with the model
            field name and formatted name for the columns in `column_list`
            and not in `column_exclude_list`. If `column_list` is not set,
            the columns from `scaffold_list_columns` will be used.
        """
        return self.get_column_names(
            only_columns=self.column_list or self.scaffold_list_columns(),
            excluded_columns=self.column_exclude_list,
        )

    def get_details_columns(self):
        """
            Uses `get_column_names` to get a list of tuples with the model
            field name and formatted name for the columns in `column_details_list`
            and not in `column_details_exclude_list`. If `column_details_list`
            is not set, it will attempt to use the columns from `column_list`
            or finally the columns from `scaffold_list_columns` will be used.
        """
        only_columns = (self.column_details_list or self.column_list or
                        self.scaffold_list_columns())

        return self.get_column_names(
            only_columns=only_columns,
            excluded_columns=self.column_details_exclude_list,
        )

    def get_export_columns(self):
        """
            Uses `get_column_names` to get a list of tuples with the model
            field name and formatted name for the columns in `column_export_list`
            and not in `column_export_exclude_list`. If `column_export_list` is
            not set, it will attempt to use the columns from `column_list`
            or finally the columns from `scaffold_list_columns` will be used.
        """
        only_columns = (self.column_export_list or self.column_list or
                        self.scaffold_list_columns())

        return self.get_column_names(
            only_columns=only_columns,
            excluded_columns=self.column_export_exclude_list,
        )

    def scaffold_sortable_columns(self):
        """
            Returns dictionary of sortable columns. Must be implemented in
            the child class.

            Expected return format is a dictionary, where keys are field names and
            values are property names.
        """
        raise NotImplementedError('Please implement scaffold_sortable_columns method')

    def get_sortable_columns(self):
        """
            Returns a dictionary of the sortable columns. Key is a model
            field name and value is sort column (for example - attribute).

            If `column_sortable_list` is set, will use it. Otherwise, will call
            `scaffold_sortable_columns` to get them from the model.
        """
        if self.column_sortable_list is None:
            return self.scaffold_sortable_columns() or dict()
        else:
            result = dict()

            for c in self.column_sortable_list:
                if isinstance(c, tuple):
                    result[c[0]] = c[1]
                else:
                    result[c] = c

            return result

    def init_search(self):
        """
            Initialize search. If data provider does not support search,
            `init_search` will return `False`.
        """
        return False

    # Filter helpers
    def scaffold_filters(self, name):
        """
            Generate filter object for the given name

            :param name:
                Name of the field
        """
        return None

    def is_valid_filter(self, filter):
        """
            Verify that the provided filter object is valid.

            Override in model backend implementation to verify if
            the provided filter type is allowed.

            :param filter:
                Filter object to verify.
        """
        return isinstance(filter, filters.BaseFilter)

    def handle_filter(self, filter):
        """
            Postprocess (add joins, etc) for a filter.

            :param filter:
                Filter object to postprocess
        """
        return filter

    def get_filters(self):
        """
            Return a list of filter objects.

            If your model backend implementation does not support filters,
            override this method and return `None`.
        """
        if self.column_filters:
            collection = []

            for n in self.column_filters:
                if self.is_valid_filter(n):
                    collection.append(self.handle_filter(n))
                else:
                    flt = self.scaffold_filters(n)
                    if flt:
                        collection.extend(flt)
                    else:
                        raise Exception('Unsupported filter type %s' % n)
            return collection
        else:
            return None

    def get_filter_arg(self, index, flt):
        """
            Given a filter `flt`, return a unique name for that filter in
            this view.

            Does not include the `flt[n]_` portion of the filter name.

            :param index:
                Filter index in _filters array
            :param flt:
                Filter instance
        """
        if self.named_filter_urls:
            operation = flt.operation()

            try:
                # get lazy string original value
                operation = operation._args[0]
            except AttributeError:
                pass

            name = ('%s %s' % (flt.name, as_unicode(operation))).lower()
            name = filter_char_re.sub('', name)
            name = filter_compact_re.sub('_', name)
            return name
        else:
            return str(index)

    def _get_filter_groups(self):
        """
            Returns non-lazy version of filter strings
        """
        if self._filter_groups:
            results = OrderedDict()

            for group in itervalues(self._filter_groups):
                key, items = group.non_lazy()
                results[key] = items

            return results

        return None

    # Form helpers
    def scaffold_form(self):
        """
            Create `form.BaseForm` inherited class from the model. Must be
            implemented in the child class.
        """
        raise NotImplementedError('Please implement scaffold_form method')

    def scaffold_list_form(self, widget=None, validators=None):
        """
            Create form for the `index_view` using only the columns from
            `self.column_editable_list`.

            :param widget:
                WTForms widget class. Defaults to `XEditableWidget`.
            :param validators:
                `form_args` dict with only validators
                {'name': {'validators': [DataRequired()]}}

            Must be implemented in the child class.
        """
        raise NotImplementedError('Please implement scaffold_list_form method')

    def get_form(self):
        """
            Get form class.

            If ``self.form`` is set, will return it and will call
            ``self.scaffold_form`` otherwise.

            Override to implement customized behavior.
        """
        if self.form is not None:
            return self.form

        return self.scaffold_form()

    def get_list_form(self):
        """
            Get form class for the editable list view.

            Uses only validators from `form_args` to build the form class.

            Allows overriding the editable list view field/widget. For example::

                from flask_admin.model.widgets import XEditableWidget

                class CustomWidget(XEditableWidget):
                    def get_kwargs(self, subfield, kwargs):
                        if subfield.type == 'TextAreaField':
                            kwargs['data-type'] = 'textarea'
                            kwargs['data-rows'] = '20'
                        # elif: kwargs for other fields

                        return kwargs

                class MyModelView(BaseModelView):
                    def get_list_form(self):
                        return self.scaffold_list_form(widget=CustomWidget)
        """
        if self.form_args:
            # get only validators, other form_args can break FieldList wrapper
            validators = dict(
                (key, {'validators': value["validators"]})
                for key, value in iteritems(self.form_args)
                if value.get("validators")
            )
        else:
            validators = None

        return self.scaffold_list_form(validators=validators)

    def get_create_form(self):
        """
            Create form class for model creation view.

            Override to implement customized behavior.
        """
        return self.get_form()

    def get_edit_form(self):
        """
            Create form class for model editing view.

            Override to implement customized behavior.
        """
        return self.get_form()

    def get_delete_form(self):
        """
            Create form class for model delete view.

            Override to implement customized behavior.
        """
        class DeleteForm(self.form_base_class):
            id = HiddenField(validators=[InputRequired()])
            url = HiddenField()

        return DeleteForm

    def create_form(self, obj=None):
        """
            Instantiate model creation form and return it.

            Override to implement custom behavior.
        """
        return self._create_form_class(get_form_data(), obj=obj)

    def edit_form(self, obj=None):
        """
            Instantiate model editing form and return it.

            Override to implement custom behavior.
        """
        return self._edit_form_class(get_form_data(), obj=obj)

    def delete_form(self):
        """
            Instantiate model delete form and return it.

            Override to implement custom behavior.

            The delete form originally used a GET request, so delete_form
            accepts both GET and POST request for backwards compatibility.
        """
        if request.form:
            return self._delete_form_class(request.form)
        elif request.args:
            # allow request.args for backward compatibility
            return self._delete_form_class(request.args)
        else:
            return self._delete_form_class()

    def list_form(self, obj=None):
        """
            Instantiate model editing form for list view and return it.

            Override to implement custom behavior.
        """
        return self._list_form_class(get_form_data(), obj=obj)

    def validate_form(self, form):
        """
            Validate the form on submit.

            :param form:
                Form to validate
        """
        return validate_form_on_submit(form)

    def get_save_return_url(self, model, is_created=False):
        """
            Return url where user is redirected after successful form save.

            :param model:
                Saved object
            :param is_created:
                Whether new object was created or existing one was updated

            For example, redirect use to object details view after form save::

                class MyModelView(ModelView):
                    can_view_details = True

                    def get_save_return_url(self, model, is_created):
                        return self.get_url('.details_view', id=model.id)

        """
        return get_redirect_target() or self.get_url('.index_view')

    def _get_ruleset_missing_fields(self, ruleset, form):
        missing_fields = []

        if ruleset:
            visible_fields = ruleset.visible_fields
            for field in form:
                if field.name not in visible_fields:
                    missing_fields.append(field.name)

        return missing_fields

    def _show_missing_fields_warning(self, text):
        warnings.warn(text)

    def _validate_form_class(self, ruleset, form_class, remove_missing=True):
        form_fields = []
        for name, obj in iteritems(form_class.__dict__):
            if isinstance(obj, UnboundField):
                form_fields.append(name)

        missing_fields = []
        if ruleset:
            visible_fields = ruleset.visible_fields
            for field_name in form_fields:
                if field_name not in visible_fields:
                    missing_fields.append(field_name)

        if missing_fields:
            self._show_missing_fields_warning('Fields missing from ruleset: %s' % (','.join(missing_fields)))
        if remove_missing:
            self._remove_fields_from_form_class(missing_fields, form_class)

    def _validate_form_instance(self, ruleset, form, remove_missing=True):
        missing_fields = self._get_ruleset_missing_fields(ruleset=ruleset, form=form)
        if missing_fields:
            self._show_missing_fields_warning('Fields missing from ruleset: %s' % (','.join(missing_fields)))
        if remove_missing:
            self._remove_fields_from_form_instance(missing_fields, form)

    def _remove_fields_from_form_instance(self, field_names, form):
        for field_name in field_names:
            form.__delitem__(field_name)

    def _remove_fields_from_form_class(self, field_names, form_class):
        for field_name in field_names:
            delattr(form_class, field_name)

    # Helpers
    def is_sortable(self, name):
        """
            Verify if column is sortable.

            Not case-sensitive.

            :param name:
                Column name.
        """
        return name.lower() in (x.lower() for x in self._sortable_columns)

    def is_editable(self, name):
        """
            Verify if column is editable.

            :param name:
                Column name.
        """
        return name in self.column_editable_list

    def _get_column_by_idx(self, idx):
        """
            Return column index by
        """
        if idx is None or idx < 0 or idx >= len(self._list_columns):
            return None

        return self._list_columns[idx]

    def _get_default_order(self):
        """
            Return default sort order
        """
        if self.column_default_sort:
            if isinstance(self.column_default_sort, tuple):
                return self.column_default_sort
            else:
                return self.column_default_sort, False

        return None

    # Database-related API
    def get_list(self, page, sort_field, sort_desc, search, filters,
                 page_size=None):
        """
            Return a paginated and sorted list of models from the data source.

            Must be implemented in the child class.

            :param page:
                Page number, 0 based. Can be set to None if it is first page.
            :param sort_field:
                Sort column name or None.
            :param sort_desc:
                If set to True, sorting is in descending order.
            :param search:
                Search query
            :param filters:
                List of filter tuples. First value in a tuple is a search
                index, second value is a search value.
            :param page_size:
                Number of results. Defaults to ModelView's page_size. Can be
                overriden to change the page_size limit. Removing the page_size
                limit requires setting page_size to 0 or False.
        """
        raise NotImplementedError('Please implement get_list method')

    def get_one(self, id):
        """
            Return one model by its id.

            Must be implemented in the child class.

            :param id:
                Model id
        """
        raise NotImplementedError('Please implement get_one method')

    # Exception handler
    def handle_view_exception(self, exc):
        if isinstance(exc, ValidationError):
            flash(as_unicode(exc), 'error')
            return True

        if current_app.config.get('ADMIN_RAISE_ON_VIEW_EXCEPTION'):
            raise

        if self._debug:
            raise

        return False

    # Model event handlers
    def on_model_change(self, form, model, is_created):
        """
            Perform some actions before a model is created or updated.

            Called from create_model and update_model in the same transaction
            (if it has any meaning for a store backend).

            By default does nothing.

            :param form:
                Form used to create/update model
            :param model:
                Model that will be created/updated
            :param is_created:
                Will be set to True if model was created and to False if edited
        """
        pass

    def _on_model_change(self, form, model, is_created):
        """
            Compatibility helper.
        """
        try:
            self.on_model_change(form, model, is_created)
        except TypeError:
            msg = ('%s.on_model_change() now accepts third ' +
                   'parameter is_created. Please update your code') % self.model
            warnings.warn(msg)

            self.on_model_change(form, model)

    def after_model_change(self, form, model, is_created):
        """
            Perform some actions after a model was created or updated and
            committed to the database.

            Called from create_model after successful database commit.

            By default does nothing.

            :param form:
                Form used to create/update model
            :param model:
                Model that was created/updated
            :param is_created:
                True if model was created, False if model was updated
        """
        pass

    def on_model_delete(self, model):
        """
            Perform some actions before a model is deleted.

            Called from delete_model in the same transaction
            (if it has any meaning for a store backend).

            By default do nothing.
        """
        pass

    def after_model_delete(self, model):
        """
            Perform some actions after a model was deleted and
            committed to the database.

            Called from delete_model after successful database commit
            (if it has any meaning for a store backend).

            By default does nothing.

            :param model:
                Model that was deleted
        """
        pass

    def on_form_prefill (self, form, id):
        """
            Perform additional actions to pre-fill the edit form.

            Called from edit_view, if the current action is rendering
            the form rather than receiving client side input, after
            default pre-filling has been performed.

            By default does nothing.

            You only need to override this if you have added custom
            fields that depend on the database contents in a way that
            Flask-admin can't figure out by itself. Fields that were
            added by name of a normal column or relationship should
            work out of the box.

            :param form:
                Form instance
            :param id:
                id of the object that is going to be edited
        """
        pass

    def create_model(self, form):
        """
            Create model from the form.

            Returns the model instance if operation succeeded.

            Must be implemented in the child class.

            :param form:
                Form instance
        """
        raise NotImplementedError()

    def update_model(self, form, model):
        """
            Update model from the form.

            Returns `True` if operation succeeded.

            Must be implemented in the child class.

            :param form:
                Form instance
            :param model:
                Model instance
        """
        raise NotImplementedError()

    def delete_model(self, model):
        """
            Delete model.

            Returns `True` if operation succeeded.

            Must be implemented in the child class.

            :param model:
                Model instance
        """
        raise NotImplementedError()

    # Various helpers
    def _prettify_name(self, name):
        """
            Prettify pythonic variable name.

            For example, 'hello_world' will be converted to 'Hello World'

            :param name:
                Name to prettify
        """
        return prettify_name(name)

    def get_empty_list_message(self):
        return gettext('There are no items in the table.')

    # URL generation helpers
    def _get_list_filter_args(self):
        if self._filters:
            filters = []

            for n in request.args:
                if not n.startswith('flt'):
                    continue

                if '_' not in n:
                    continue

                pos, key = n[3:].split('_', 1)

                if key in self._filter_args:
                    idx, flt = self._filter_args[key]

                    value = request.args[n]

                    if flt.validate(value):
                        filters.append((pos, (idx, as_unicode(flt.name), value)))
                    else:
                        flash(gettext('Invalid Filter Value: %(value)s', value=value), 'error')

            # Sort filters
            return [v[1] for v in sorted(filters, key=lambda n: n[0])]

        return None

    def _get_list_extra_args(self):
        """
            Return arguments from query string.
        """
        return ViewArgs(page=request.args.get('page', 0, type=int),
                        page_size=request.args.get('page_size', 0, type=int),
                        sort=request.args.get('sort', None, type=int),
                        sort_desc=request.args.get('desc', None, type=int),
                        search=request.args.get('search', None),
                        filters=self._get_list_filter_args())

    # URL generation helpers
    def _get_list_url(self, view_args):
        """
            Generate page URL with current page, sort column and
            other parameters.

            :param view:
                View name
            :param view_args:
                ViewArgs object with page number, filters, etc.
        """
        page = view_args.page or None
        desc = 1 if view_args.sort_desc else None

        kwargs = dict(page=page, sort=view_args.sort, desc=desc, search=view_args.search)
        kwargs.update(view_args.extra_args)

        if view_args.page_size:
            kwargs['page_size'] = view_args.page_size

        if view_args.filters:
            for i, pair in enumerate(view_args.filters):
                idx, flt_name, value = pair

                key = 'flt%d_%s' % (i, self.get_filter_arg(idx, self._filters[idx]))
                kwargs[key] = value

        return self.get_url('.index_view', **kwargs)

    # Actions
    def is_action_allowed(self, name):
        """
            Override this method to allow or disallow actions based
            on some condition.

            The default implementation only checks if the particular action
            is not in `action_disallowed_list`.
        """
        return name not in self.action_disallowed_list

    def _get_field_value(self, model, name):
        """
            Get unformatted field value from the model
        """
        return rec_getattr(model, name)

    def _get_list_value(self, context, model, name, column_formatters,
                        column_type_formatters):
        """
            Returns the value to be displayed.

            :param context:
                :py:class:`jinja2.runtime.Context` if available
            :param model:
                Model instance
            :param name:
                Field name
            :param column_formatters:
                column_formatters to be used.
            :param column_type_formatters:
                column_type_formatters to be used.
        """
        column_fmt = column_formatters.get(name)
        if column_fmt is not None:
            value = column_fmt(self, context, model, name)
        else:
            value = self._get_field_value(model, name)

        choices_map = self._column_choices_map.get(name, {})
        if choices_map:
            return choices_map.get(value) or value

        type_fmt = None
        for typeobj, formatter in column_type_formatters.items():
            if isinstance(value, typeobj):
                type_fmt = formatter
                break
        if type_fmt is not None:
            value = type_fmt(self, value)

        return value

    @contextfunction
    def get_list_value(self, context, model, name):
        """
            Returns the value to be displayed in the list view

            :param context:
                :py:class:`jinja2.runtime.Context`
            :param model:
                Model instance
            :param name:
                Field name
        """
        return self._get_list_value(
            context,
            model,
            name,
            self.column_formatters,
            self.column_type_formatters,
        )

    def get_export_value(self, model, name):
        """
            Returns the value to be displayed in export.
            Allows export to use different (non HTML) formatters.

            :param model:
                Model instance
            :param name:
                Field name
        """
        return self._get_list_value(
            None,
            model,
            name,
            self.column_formatters_export,
            self.column_type_formatters_export,
        )

    def get_export_name(self, export_type='csv'):
        """
        :return: The exported csv file name.
        """
        filename = '%s_%s.%s' % (self.name,
                                 time.strftime("%Y-%m-%d_%H-%M-%S"),
                                 export_type)
        return filename

    # AJAX references
    def _process_ajax_references(self):
        """
            Process `form_ajax_refs` and generate model loaders that
            will be used by the `ajax_lookup` view.
        """
        result = {}

        if self.form_ajax_refs:
            for name, options in iteritems(self.form_ajax_refs):
                if isinstance(options, dict):
                    result[name] = self._create_ajax_loader(name, options)
                elif isinstance(options, AjaxModelLoader):
                    result[name] = options
                else:
                    raise ValueError('%s.form_ajax_refs can not handle %s types' % (self, type(options)))

        return result

    def _create_ajax_loader(self, name, options):
        """
            Model backend will override this to implement AJAX model loading.
        """
        raise NotImplementedError()

    # Views
    @expose('/')
    def index_view(self):
        """
            List view
        """
        if self.can_delete:
            delete_form = self.delete_form()
        else:
            delete_form = None

        # Grab parameters from URL
        view_args = self._get_list_extra_args()

        # Map column index to column name
        sort_column = self._get_column_by_idx(view_args.sort)
        if sort_column is not None:
            sort_column = sort_column[0]

        # Get page size
        page_size = view_args.page_size or self.page_size

        # Get count and data
        count, data = self.get_list(view_args.page, sort_column, view_args.sort_desc,
                                    view_args.search, view_args.filters, page_size=page_size)

        list_forms = {}
        if self.column_editable_list:
            for row in data:
                list_forms[self.get_pk_value(row)] = self.list_form(obj=row)

        # Calculate number of pages
        if count is not None and page_size:
            num_pages = int(ceil(count / float(page_size)))
        elif not page_size:
            num_pages = 0  # hide pager for unlimited page_size
        else:
            num_pages = None  # use simple pager

        # Various URL generation helpers
        def pager_url(p):
            # Do not add page number if it is first page
            if p == 0:
                p = None

            return self._get_list_url(view_args.clone(page=p))

        def sort_url(column, invert=False, desc=None):
            if not desc and invert and not view_args.sort_desc:
                desc = 1

            return self._get_list_url(view_args.clone(sort=column, sort_desc=desc))

        def page_size_url(s):
            if not s:
                s = self.page_size

            return self._get_list_url(view_args.clone(page_size=s))

        # Actions
        actions, actions_confirmation = self.get_actions_list()

        clear_search_url = self._get_list_url(view_args.clone(page=0,
                                                              sort=view_args.sort,
                                                              sort_desc=view_args.sort_desc,
                                                              search=None,
                                                              filters=None))

        return self.render(
            self.list_template,
            data=data,
            list_forms=list_forms,
            delete_form=delete_form,

            # List
            list_columns=self._list_columns,
            sortable_columns=self._sortable_columns,
            editable_columns=self.column_editable_list,
            list_row_actions=self.get_list_row_actions(),

            # Pagination
            count=count,
            pager_url=pager_url,
            num_pages=num_pages,
            can_set_page_size=self.can_set_page_size,
            page_size_url=page_size_url,
            page=view_args.page,
            page_size=page_size,

            # Sorting
            sort_column=view_args.sort,
            sort_desc=view_args.sort_desc,
            sort_url=sort_url,

            # Search
            search_supported=self._search_supported,
            clear_search_url=clear_search_url,
            search=view_args.search,

            # Filters
            filters=self._filters,
            filter_groups=self._get_filter_groups(),
            active_filters=view_args.filters,

            # Actions
            actions=actions,
            actions_confirmation=actions_confirmation,

            # Misc
            enumerate=enumerate,
            get_pk_value=self.get_pk_value,
            get_value=self.get_list_value,
            return_url=self._get_list_url(view_args),
        )

    @expose('/new/', methods=('GET', 'POST'))
    def create_view(self):
        """
            Create model view
        """
        return_url = get_redirect_target() or self.get_url('.index_view')

        if not self.can_create:
            return redirect(return_url)

        form = self.create_form()
        if not hasattr(form, '_validated_ruleset') or not form._validated_ruleset:
            self._validate_form_instance(ruleset=self._form_create_rules, form=form)

        if self.validate_form(form):
            # in versions 1.1.0 and before, this returns a boolean
            # in later versions, this is the model itself
            model = self.create_model(form)
            if model:
                flash(gettext('Record was successfully created.'), 'success')
                if '_add_another' in request.form:
                    return redirect(request.url)
                elif '_continue_editing' in request.form:
                    # if we have a valid model, try to go to the edit view
                    if model is not True:
                        url = self.get_url('.edit_view', id=self.get_pk_value(model), url=return_url)
                    else:
                        url = return_url
                    return redirect(url)
                else:
                    # save button
                    return redirect(self.get_save_return_url(model, is_created=True))

        form_opts = FormOpts(widget_args=self.form_widget_args,
                             form_rules=self._form_create_rules)

        if self.create_modal and request.args.get('modal'):
            template = self.create_modal_template
        else:
            template = self.create_template

        return self.render(template,
                           form=form,
                           form_opts=form_opts,
                           return_url=return_url)

    @expose('/edit/', methods=('GET', 'POST'))
    def edit_view(self):
        """
            Edit model view
        """
        return_url = get_redirect_target() or self.get_url('.index_view')

        if not self.can_edit:
            return redirect(return_url)

        id = get_mdict_item_or_list(request.args, 'id')
        if id is None:
            return redirect(return_url)

        model = self.get_one(id)

        if model is None:
            flash(gettext('Record does not exist.'), 'error')
            return redirect(return_url)

        form = self.edit_form(obj=model)
        if not hasattr(form, '_validated_ruleset') or not form._validated_ruleset:
            self._validate_form_instance(ruleset=self._form_edit_rules, form=form)

        if self.validate_form(form):
            if self.update_model(form, model):
<<<<<<< HEAD

                for missing_field in [form._fields[field].name for field in form._fields if not form._fields[field].raw_data]:
                    model[missing_field] = form._fields[missing_field].default()
                    model.save()

                flash(gettext('Record was successfully saved.'))

=======
                flash(gettext('Record was successfully saved.'), 'success')
>>>>>>> f29d3893
                if '_add_another' in request.form:
                    return redirect(self.get_url('.create_view', url=return_url))
                elif '_continue_editing' in request.form:
                    return redirect(request.url)
                else:
                    # save button
                    return redirect(self.get_save_return_url(model, is_created=False))

        if request.method == 'GET' or form.errors:
            self.on_form_prefill(form, id)

        form_opts = FormOpts(widget_args=self.form_widget_args,
                             form_rules=self._form_edit_rules)

        if self.edit_modal and request.args.get('modal'):
            template = self.edit_modal_template
        else:
            template = self.edit_template

        return self.render(template,
                           model=model,
                           form=form,
                           form_opts=form_opts,
                           return_url=return_url)

    @expose('/details/')
    def details_view(self):
        """
            Details model view
        """
        return_url = get_redirect_target() or self.get_url('.index_view')

        if not self.can_view_details:
            return redirect(return_url)

        id = get_mdict_item_or_list(request.args, 'id')
        if id is None:
            return redirect(return_url)

        model = self.get_one(id)

        if model is None:
            flash(gettext('Record does not exist.'), 'error')
            return redirect(return_url)

        if self.details_modal and request.args.get('modal'):
            template = self.details_modal_template
        else:
            template = self.details_template

        return self.render(template,
                           model=model,
                           details_columns=self._details_columns,
                           get_value=self.get_list_value,
                           return_url=return_url)

    @expose('/delete/', methods=('POST',))
    def delete_view(self):
        """
            Delete model view. Only POST method is allowed.
        """
        return_url = get_redirect_target() or self.get_url('.index_view')

        if not self.can_delete:
            return redirect(return_url)

        form = self.delete_form()

        if self.validate_form(form):
             # id is InputRequired()
            id = form.id.data

            model = self.get_one(id)

            if model is None:
                flash(gettext('Record does not exist.'), 'error')
                return redirect(return_url)

            # message is flashed from within delete_model if it fails
            if self.delete_model(model):
                flash(gettext('Record was successfully deleted.'), 'success')
                return redirect(return_url)
        else:
            flash_errors(form, message='Failed to delete record. %(error)s')

        return redirect(return_url)

    @expose('/action/', methods=('POST',))
    def action_view(self):
        """
            Mass-model action view.
        """
        return self.handle_action()

    def _export_data(self):
        # Macros in column_formatters are not supported.
        # Macros will have a function name 'inner'
        # This causes non-macro functions named 'inner' not work.
        for col, func in iteritems(self.column_formatters_export):
            # skip checking columns not being exported
            if col not in [col for col, _ in self._export_columns]:
                continue

            if func.__name__ == 'inner':
                raise NotImplementedError(
                    'Macros are not implemented in export. Exclude column in'
                    ' column_formatters_export, column_export_list, or '
                    ' column_export_exclude_list. Column: %s' % (col,)
                )

        # Grab parameters from URL
        view_args = self._get_list_extra_args()

        # Map column index to column name
        sort_column = self._get_column_by_idx(view_args.sort)
        if sort_column is not None:
            sort_column = sort_column[0]

        # Get count and data
        count, data = self.get_list(0, sort_column, view_args.sort_desc,
                                    view_args.search, view_args.filters,
                                    page_size=self.export_max_rows)

        return count, data

    @expose('/export/<export_type>/')
    def export(self, export_type):
        return_url = get_redirect_target() or self.get_url('.index_view')

        if not self.can_export or (export_type not in self.export_types):
            flash(gettext('Permission denied.'), 'error')
            return redirect(return_url)

        if export_type == 'csv':
            return self._export_csv(return_url)
        else:
            return self._export_tablib(export_type, return_url)

    def _export_csv(self, return_url):
        """
            Export a CSV of records as a stream.
        """
        count, data = self._export_data()

        # https://docs.djangoproject.com/en/1.8/howto/outputting-csv/
        class Echo(object):
            """
            An object that implements just the write method of the file-like
            interface.
            """
            def write(self, value):
                """
                Write the value by returning it, instead of storing
                in a buffer.
                """
                return value

        writer = csv.writer(Echo())

        def generate():
            # Append the column titles at the beginning
            titles = [csv_encode(c[1]) for c in self._export_columns]
            yield writer.writerow(titles)

            for row in data:
                vals = [csv_encode(self.get_export_value(row, c[0]))
                        for c in self._export_columns]
                yield writer.writerow(vals)

        filename = self.get_export_name(export_type='csv')

        disposition = 'attachment;filename=%s' % (secure_filename(filename),)

        return Response(
            stream_with_context(generate()),
            headers={'Content-Disposition': disposition},
            mimetype='text/csv'
        )

    def _export_tablib(self, export_type, return_url):
        """
            Exports a variety of formats using the tablib library.
        """
        if tablib is None:
            flash(gettext('Tablib dependency not installed.'), 'error')
            return redirect(return_url)

        filename = self.get_export_name(export_type)

        disposition = 'attachment;filename=%s' % (secure_filename(filename),)

        mimetype, encoding = mimetypes.guess_type(filename)
        if not mimetype:
            mimetype = 'application/octet-stream'
        if encoding:
            mimetype = '%s; charset=%s' % (mimetype, encoding)

        ds = tablib.Dataset(headers=[c[1] for c in self._export_columns])

        count, data = self._export_data()

        for row in data:
            vals = [self.get_export_value(row, c[0]) for c in self._export_columns]
            ds.append(vals)

        try:
            try:
                response_data = ds.export(format=export_type)
            except AttributeError:
                response_data = getattr(ds, export_type)
        except (AttributeError, tablib.UnsupportedFormat):
            flash(gettext('Export type "%(type)s not supported.',
                          type=export_type), 'error')
            return redirect(return_url)

        return Response(
            response_data,
            headers={'Content-Disposition': disposition},
            mimetype=mimetype,
        )

    @expose('/ajax/lookup/')
    def ajax_lookup(self):
        name = request.args.get('name')
        query = request.args.get('query')
        offset = request.args.get('offset', type=int)
        limit = request.args.get('limit', 10, type=int)

        loader = self._form_ajax_refs.get(name)

        if not loader:
            abort(404)

        data = [loader.format(m) for m in loader.get_list(query, offset, limit)]
        return Response(json.dumps(data), mimetype='application/json')

    @expose('/ajax/update/', methods=('POST',))
    def ajax_update(self):
        """
            Edits a single column of a record in list view.
        """
        if not self.column_editable_list:
            abort(404)

        form = self.list_form()

        # prevent validation issues due to submitting a single field
        # delete all fields except the submitted fields and csrf token
        for field in list(form):
            if (field.name in request.form) or (field.name == 'csrf_token'):
                pass
            else:
                form.__delitem__(field.name)

        if self.validate_form(form):
            pk = form.list_form_pk.data
            record = self.get_one(pk)

            if record is None:
                return gettext('Record does not exist.'), 500

            if self.update_model(form, record):
                # Success
                return gettext('Record was successfully saved.')
            else:
                # Error: No records changed, or problem saving to database.
                msgs = ", ".join([msg for msg in get_flashed_messages()])
                return gettext('Failed to update record. %(error)s',
                               error=msgs), 500
        else:
            for field in form:
                for error in field.errors:
                    # return validation error to x-editable
                    if isinstance(error, list):
                        return gettext('Failed to update record. %(error)s',
                                       error=", ".join(error)), 500
                    else:
                        return gettext('Failed to update record. %(error)s',
                                       error=error), 500<|MERGE_RESOLUTION|>--- conflicted
+++ resolved
@@ -2000,17 +2000,15 @@
 
         if self.validate_form(form):
             if self.update_model(form, model):
-<<<<<<< HEAD
-
+                # set missing fields back to default value (missing fields mean the browser didn't send them, which means the fields were empty in the browser)
+                # ref: https://github.com/flask-admin/flask-admin/issues/357
+                # ref: https://github.com/select2/select2/issues/983
                 for missing_field in [form._fields[field].name for field in form._fields if not form._fields[field].raw_data]:
                     model[missing_field] = form._fields[missing_field].default()
                     model.save()
 
-                flash(gettext('Record was successfully saved.'))
-
-=======
                 flash(gettext('Record was successfully saved.'), 'success')
->>>>>>> f29d3893
+
                 if '_add_another' in request.form:
                     return redirect(self.get_url('.create_view', url=return_url))
                 elif '_continue_editing' in request.form:
