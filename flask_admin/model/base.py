--- conflicted
+++ resolved
@@ -1966,18 +1966,16 @@
 
         if self.validate_form(form):
             if self.update_model(form, model):
-<<<<<<< HEAD
+
                 for missing_field in [form._fields[field].name for field in form._fields if not form._fields[field].raw_data]:
-                      model[missing_field] = form._fields[missing_field].default()
-                      model.save()
-                if '_continue_editing' in request.form:
-                    flash(gettext('Model was successfully saved.'))
-=======
+                    model[missing_field] = form._fields[missing_field].default()
+                    model.save()
+
                 flash(gettext('Record was successfully saved.'))
+
                 if '_add_another' in request.form:
                     return redirect(self.get_url('.create_view', url=return_url))
                 elif '_continue_editing' in request.form:
->>>>>>> cbb6acc5
                     return redirect(request.url)
                 else:
                     # save button
