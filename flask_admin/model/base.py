--- conflicted
+++ resolved
@@ -1,6 +1,4 @@
 import csv
-<<<<<<< HEAD
-=======
 from flask_admin._backwards import ObsoleteAttr
 from flask_admin._compat import (iteritems, itervalues, OrderedDict,
                                  as_unicode, csv_encode, text_type)
@@ -12,7 +10,6 @@
                                  get_redirect_target, flash_errors)
 from flask_admin.model import filters, typefmt
 from flask_admin.tools import rec_getattr
->>>>>>> 1c4923b1
 import mimetypes
 import re
 import time
@@ -26,21 +23,6 @@
 from wtforms.fields.core import UnboundField
 from wtforms.validators import ValidationError, InputRequired
 
-<<<<<<< HEAD
-from flask_admin._backwards import ObsoleteAttr
-from flask_admin._compat import (iteritems, itervalues, OrderedDict,
-                                 as_unicode, csv_encode, text_type)
-from flask_admin.actions import ActionsMixin
-from flask_admin.babel import gettext
-from flask_admin.base import BaseView, expose
-from flask_admin.form import BaseForm, FormOpts, rules
-from flask_admin.helpers import (get_form_data, validate_form_on_submit,
-                                 get_redirect_target, flash_errors)
-from flask_admin.model import filters, typefmt
-from flask_admin.tools import rec_getattr
-
-=======
->>>>>>> 1c4923b1
 from .ajax import AjaxModelLoader
 from .helpers import prettify_name, get_mdict_item_or_list
 
