--- conflicted
+++ resolved
@@ -64,10 +64,6 @@
     from sqlalchemy.orm import InstrumentedAttribute as T_INSTRUMENTED_ATTRIBUTE  # noqa
     from sqlalchemy.orm import scoped_session as T_SQLALCHEMY_SESSION  # noqa
     from sqlalchemy.orm.query import Query
-<<<<<<< HEAD
-    from sqlalchemy.sql.selectable import Select
-=======
->>>>>>> edc9397c
     from sqlalchemy_utils import Choice as T_CHOICE  # noqa
     from sqlalchemy_utils import ChoiceType as T_CHOICE_TYPE  # noqa
 
